--- conflicted
+++ resolved
@@ -34,13 +34,9 @@
 import {DataId, Scalar, Tensor, Tensor1D, Tensor2D, Tensor3D, Tensor4D, Tensor5D, TensorBuffer} from '../tensor';
 import {DataType, DataTypeMap, DataValues, NumericDataType, Rank, ShapeMap, TypedArray, upcastType} from '../types';
 import * as util from '../util';
-<<<<<<< HEAD
-import {now} from '../util';
 import * as asm from './asm';
-=======
 import {getArrayFromDType, inferDtype, now, sizeFromShape} from '../util';
 
->>>>>>> 6625e664
 import {BackendTimingInfo, DataMover, DataStorage, KernelBackend} from './backend';
 import * as backend_util from './backend_util';
 import * as complex_util from './complex_util';
@@ -3393,7 +3389,7 @@
   }
 
   fill<R extends Rank>(
-    shape: ShapeMap[R], value: number|string, dtype?: DataType): Tensor<R> {
+      shape: ShapeMap[R], value: number|string, dtype?: DataType): Tensor<R> {
     dtype = dtype || inferDtype(value);
     const values = getArrayFromDType(dtype, sizeFromShape(shape)) as TypedArray;
     values.fill(value as number);
