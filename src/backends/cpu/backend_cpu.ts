/**
 * @license
 * Copyright 2017 Google Inc. All Rights Reserved.
 * Licensed under the Apache License, Version 2.0 (the "License");
 * you may not use this file except in compliance with the License.
 * You may obtain a copy of the License at
 *
 * http://www.apache.org/licenses/LICENSE-2.0
 *
 * Unless required by applicable law or agreed to in writing, software
 * distributed under the License is distributed on an "AS IS" BASIS,
 * WITHOUT WARRANTIES OR CONDITIONS OF ANY KIND, either express or implied.
 * See the License for the specific language governing permissions and
 * limitations under the License.
 * =============================================================================
 */

import * as seedrandom from 'seedrandom';

import {ENGINE} from '../../engine';
import {ENV} from '../../environment';
import {warn} from '../../log';
import * as array_ops_util from '../../ops/array_ops_util';
import * as axis_util from '../../ops/axis_util';
import * as broadcast_util from '../../ops/broadcast_util';
import * as concat_util from '../../ops/concat_util';
import {Conv2DInfo, Conv3DInfo} from '../../ops/conv_util';
import * as erf_util from '../../ops/erf_util';
import {Activation} from '../../ops/fused_util';
import * as gather_nd_util from '../../ops/gather_nd_util';
import * as ops from '../../ops/ops';
import {buffer, scalar, tensor, tensor3d, tensor4d} from '../../ops/ops';
import * as scatter_nd_util from '../../ops/scatter_nd_util';
import * as selu_util from '../../ops/selu_util';
import {computeFlatOffset, getStridedSlicedInfo, isSliceContinous} from '../../ops/slice_util';
<<<<<<< HEAD
import {DataId, Scalar, StringTensor, Tensor, Tensor1D, Tensor2D, Tensor3D, Tensor4D, Tensor5D, TensorBuffer} from '../../tensor';
import {DataType, DataTypeMap, DataValues, NumericDataType, PixelData, Rank, ShapeMap, TypedArray, upcastType} from '../../types';
=======
import {DataId, Scalar, Tensor, Tensor1D, Tensor2D, Tensor3D, Tensor4D, Tensor5D, TensorBuffer} from '../../tensor';
import {BackendValues, DataType, DataValues, NumericDataType, PixelData, Rank, ShapeMap, TypedArray, upcastType} from '../../types';
>>>>>>> 9234369e
import * as util from '../../util';
import {getArrayFromDType, inferDtype, now, sizeFromShape} from '../../util';
import {BackendTimingInfo, DataStorage, EPSILON_FLOAT32, KernelBackend} from '../backend';
import * as backend_util from '../backend_util';
import * as complex_util from '../complex_util';
import {nonMaxSuppressionImpl} from '../non_max_suppression_impl';
import {split} from '../split_shared';
<<<<<<< HEAD
import {decodeBase64Impl, encodeBase64Impl} from '../string_shared';
=======
import {tile} from '../tile_impl';
>>>>>>> 9234369e
import {topkImpl} from '../topk_impl';
import {whereImpl} from '../where_impl';

function mapActivation(
    backend: MathBackendCPU, activation: Activation, x: Tensor): Tensor {
  if (activation === 'linear') {
    return backend.linear(x);
  } else if (activation === 'relu') {
    return backend.relu(x);
  }
  throw new Error(
      `Activation ${activation} has not been implemented for the CPU backend.`);
}

interface TensorData<D extends DataType> {
  values?: BackendValues;
  dtype: D;
  // For complex numbers, the real and imaginary parts are stored as their own
  // individual tensors, with a parent joining the two with the
  // complexTensors field. When this is defined, texture will be null.
  complexTensors?: {real: Tensor, imag: Tensor};
}

function createCanvas() {
  if (typeof OffscreenCanvas !== 'undefined') {
    return new OffscreenCanvas(300, 150);
  } else if (typeof document !== 'undefined') {
    return document.createElement('canvas');
  } else {
    throw new Error('Cannot create a canvas in this context');
  }
}

export class MathBackendCPU implements KernelBackend {
  public blockSize = 48;

  private data: DataStorage<TensorData<DataType>>;
  private fromPixels2DContext: CanvasRenderingContext2D
      | OffscreenCanvasRenderingContext2D;
  private firstUse = true;

  constructor() {
    if (ENV.get('IS_BROWSER')) {
      const canvas = createCanvas();
      this.fromPixels2DContext =
          canvas.getContext('2d') as CanvasRenderingContext2D |
          OffscreenCanvasRenderingContext2D;
    }
    this.data = new DataStorage(this, ENGINE);
  }

  register(dataId: DataId, shape: number[], dtype: DataType): void {
    if (this.firstUse) {
      this.firstUse = false;
      if (ENV.get('IS_NODE')) {
        warn(
            '\n============================\n' +
            'Hi there 👋. Looks like you are running TensorFlow.js in ' +
            'Node.js. To speed things up dramatically, install our node ' +
            'backend, which binds to TensorFlow C++, by running ' +
            'npm i @tensorflow/tfjs-node, ' +
            'or npm i @tensorflow/tfjs-node-gpu if you have CUDA. ' +
            'Then call require(\'@tensorflow/tfjs-node\'); (-gpu ' +
            'suffix for CUDA) at the start of your program. ' +
            'Visit https://github.com/tensorflow/tfjs-node for more details.' +
            '\n============================\n');
      }
    }
    if (this.data.has(dataId)) {
      throw new Error(`Data buffer is already registered`);
    }
    this.data.set(dataId, {dtype});
  }
  write(dataId: DataId, values: BackendValues): void {
    if (values == null) {
      throw new Error('MathBackendCPU.write(): values can not be null');
    }
    this.data.get(dataId).values = values;
  }
  fromPixels(
      pixels: PixelData|ImageData|HTMLImageElement|HTMLCanvasElement|
      HTMLVideoElement,
      numChannels: number): Tensor3D {
    if (pixels == null) {
      throw new Error(
          'pixels passed to tf.browser.fromPixels() can not be null');
    }

    const isPixelData = (pixels as PixelData).data instanceof Uint8Array;
    const isImageData =
        typeof(ImageData) !== 'undefined' && pixels instanceof ImageData;
    const isVideo =
        typeof(HTMLVideoElement) !== 'undefined'
        && pixels instanceof HTMLVideoElement;
    const isImage = typeof(HTMLImageElement) !== 'undefined'
        && pixels instanceof HTMLImageElement;

    let vals: Uint8ClampedArray|Uint8Array;
    // tslint:disable-next-line:no-any
    if (ENV.get('IS_NODE') && (pixels as any).getContext == null) {
      throw new Error(
          'When running in node, pixels must be an HTMLCanvasElement ' +
          'like the one returned by the `canvas` npm package');
    }
    // tslint:disable-next-line:no-any
    if ((pixels as any).getContext != null) {
      // tslint:disable-next-line:no-any
      vals = (pixels as any)
                 .getContext('2d')
                 .getImageData(0, 0, pixels.width, pixels.height)
                 .data;
    } else if (isImageData || isPixelData) {
      vals = (pixels as PixelData | ImageData).data;
    } else if (isImage || isVideo) {
      if (this.fromPixels2DContext == null) {
        throw new Error(
            'Can\'t read pixels from HTMLImageElement outside ' +
            'the browser.');
      }
      this.fromPixels2DContext.canvas.width = pixels.width;
      this.fromPixels2DContext.canvas.height = pixels.height;
      this.fromPixels2DContext.drawImage(
          pixels as HTMLVideoElement, 0, 0, pixels.width, pixels.height);
      vals = this.fromPixels2DContext
                 .getImageData(0, 0, pixels.width, pixels.height)
                 .data;
    } else {
      throw new Error(
          'pixels passed to tf.browser.fromPixels() must be either an ' +
          `HTMLVideoElement, HTMLImageElement, HTMLCanvasElement, ImageData ` +
          `or {data: Uint32Array, width: number, height: number}, ` +
          `but was ${(pixels as {}).constructor.name}`);
    }
    let values: Int32Array;
    if (numChannels === 4) {
      values = new Int32Array(vals);
    } else {
      const numPixels = pixels.width * pixels.height;
      values = new Int32Array(numPixels * numChannels);
      for (let i = 0; i < numPixels; i++) {
        for (let channel = 0; channel < numChannels; ++channel) {
          values[i * numChannels + channel] = vals[i * 4 + channel];
        }
      }
    }
    const outShape: [number, number, number] =
        [pixels.height, pixels.width, numChannels];
    return tensor3d(values, outShape, 'int32');
  }
  async read(dataId: DataId): Promise<BackendValues> {
    return this.readSync(dataId);
  }
  readSync(dataId: DataId): BackendValues {
    const {dtype, complexTensors} = this.data.get(dataId);
    if (dtype === 'complex64') {
      const realValues =
          this.readSync(complexTensors.real.dataId) as Float32Array;
      const imagValues =
          this.readSync(complexTensors.imag.dataId) as Float32Array;
      return complex_util.mergeRealAndImagArrays(realValues, imagValues);
    }
    return this.data.get(dataId).values;
  }

  private bufferSync<R extends Rank>(t: Tensor<R>): TensorBuffer<R> {
    const data = this.readSync(t.dataId);
    let decodedData = data as DataValues;
    if (t.dtype === 'string') {
      try {
        // Decode the bytes into string.
        decodedData = (data as Uint8Array[]).map(d => util.decodeString(d));
      } catch {
        throw new Error('Failed to decode encoded string bytes into utf-8');
      }
    }
    return buffer(t.shape, t.dtype, decodedData) as TensorBuffer<R>;
  }

  disposeData(dataId: DataId): void {
    if (this.data.has(dataId)) {
      const {complexTensors} = this.data.get(dataId);
      if (complexTensors != null) {
        complexTensors.real.dispose();
        complexTensors.imag.dispose();
      }
      this.data.delete(dataId);
    }
  }

  async time(f: () => void): Promise<BackendTimingInfo> {
    const start = now();
    f();
    const kernelMs = now() - start;
    return {kernelMs};
  }

  memory() {
    return {
      // Unreliable due to automatic gc. The numbers above are cumulative.
      unreliable: true,
      reasons:
          ['The reported memory is an upper bound. Due to automatic garbage ' +
           'collection, the true allocated memory may be less.']
    };
  }

  complex<T extends Tensor>(real: T, imag: T): T {
    const result = Tensor.make(real.shape, {}, 'complex64') as T;

    const resultData = this.data.get(result.dataId);
    // The backend owns the reference to the underlying real and imaginary
    // clones. These will explicitly get disposed when the complex tensor is
    // disposed.
    resultData.complexTensors = {
      real: ENGINE.keep(real.clone()),
      imag: ENGINE.keep(imag.clone())
    };

    return result;
  }
  real<T extends Tensor>(input: T): T {
    const resultData = this.data.get(input.dataId);
    return resultData.complexTensors.real.clone() as T;
  }
  imag<T extends Tensor>(input: T): T {
    const resultData = this.data.get(input.dataId);
    return resultData.complexTensors.imag.clone() as T;
  }

  private assertNotComplex(tensor: Tensor|Tensor[], opName: string) {
    if (!Array.isArray(tensor)) {
      tensor = [tensor];
    }
    tensor.forEach(t => {
      if (t != null) {
        util.assert(
            t.dtype !== 'complex64',
            () => `${opName} does not support complex64 tensors.`);
      }
    });
  }

  slice<T extends Tensor>(x: T, begin: number[], size: number[]): T {
    this.assertNotComplex(x, 'slice');

    const isContinous = isSliceContinous(x.shape, begin, size);
    if (isContinous) {
      const flatOffset = computeFlatOffset(begin, x.strides);
      const length = util.sizeFromShape(size);
      const vals = this.readSync(x.dataId) as TypedArray;
      return tensor(
                 vals.subarray(flatOffset, flatOffset + length), size,
                 x.dtype) as T;
    }

    const buffer = ops.buffer(size, x.dtype);
    const xBuf = this.bufferSync(x);
    for (let i = 0; i < buffer.size; ++i) {
      const loc = buffer.indexToLoc(i);
      const xLoc = loc.map((idx, j) => idx + begin[j]);
      buffer.values[i] = xBuf.get(...xLoc);
    }
    return buffer.toTensor() as T;
  }

  stridedSlice<T extends Tensor>(
      x: T, begin: number[], end: number[], strides: number[],
      beginMask: number, endMask: number, ellipsisMask: number,
      newAxisMask: number, shrinkAxisMask: number): T {
    this.assertNotComplex(x, 'stridedSlice');

    const [beginIndex, size, shrinkAxis] = getStridedSlicedInfo(
        x.shape, begin, end, strides, beginMask, endMask, ellipsisMask,
        newAxisMask, shrinkAxisMask);

    const shape = size.filter((v, index) => shrinkAxis.indexOf(index) === -1);

    if (shape.some(axis => axis === 0)) {
      return ops.tensor([], shape) as T;
    }

    const buffer = ops.buffer(size, x.dtype);
    const xBuf = this.bufferSync(x);
    for (let i = 0; i < buffer.size; i++) {
      const loc = buffer.indexToLoc(i);

      const newLoc: number[] = new Array(loc.length);
      for (let j = 0; j < newLoc.length; j++) {
        newLoc[j] = loc[j] * strides[j] + beginIndex[j];
      }
      buffer.set(xBuf.get(...newLoc), ...loc);
    }

    return buffer.toTensor().reshape(shape) as T;
  }

  unstack(x: Tensor, axis: number): Tensor[] {
    const num = x.shape[axis];
    const outShape: number[] = new Array(x.rank - 1);
    let outIndex = 0;
    for (let i = 0; i < x.rank; i++) {
      if (i !== axis) {
        outShape[outIndex++] = x.shape[i];
      }
    }

    const begin = new Array(x.rank).fill(0);
    const size = x.shape.slice();
    size[axis] = 1;
    const res = new Array(num);
    for (let i = 0; i < res.length; i++) {
      begin[axis] = i;
      res[i] = this.slice(x, begin, size).reshape(outShape);
    }
    return res;
  }

  reverse<T extends Tensor>(x: T, axis: number[]): T {
    this.assertNotComplex(x, 'reverse');

    const buffer = ops.buffer(x.shape, x.dtype);
    const xBuf = this.bufferSync(x);

    for (let i = 0; i < buffer.size; i++) {
      const outLoc = buffer.indexToLoc(i);
      const inLoc = outLoc.slice();
      axis.forEach(ax => inLoc[ax] = x.shape[ax] - 1 - inLoc[ax]);
      buffer.set(xBuf.get(...inLoc), ...outLoc);
    }

    return buffer.toTensor() as T;
  }

  concat(tensors: Tensor[], axis: number): Tensor {
    this.assertNotComplex(tensors, 'concat');
    const tensors2D = tensors.map(t => {
      const innerSize = util.sizeFromShape(t.shape.slice(axis));
      return t.as2D(-1, innerSize);
    });
    const outShape =
        concat_util.computeOutShape(tensors2D.map(t => t.shape), 1 /* axis */);
    const values =
        ops.buffer(outShape as [number, number], tensors[0].dtype as 'float32')
            .values;
    if (tensors2D[0].shape[0] === 1) {
      // Use built-in TypedArray.set() method for speed.
      let offset = 0;
      tensors2D.forEach(t => {
        values.set(this.readSync(t.dataId) as TypedArray, offset);
        offset += t.size;
      });
    } else {
      let colOffset = 0;
      tensors2D.forEach(t => {
        const tVals = this.readSync(t.dataId) as TypedArray;
        let tIdx = 0;
        for (let row = 0; row < t.shape[0]; ++row) {
          const resIdx = row * outShape[1] + colOffset;
          for (let col = 0; col < t.shape[1]; ++col) {
            values[resIdx + col] = tVals[tIdx++];
          }
        }
        colOffset += t.shape[1];
      });
    }
    const finalOutShape =
        concat_util.computeOutShape(tensors.map(t => t.shape), axis);
    return tensor(values, finalOutShape, tensors[0].dtype);
  }

  neg<T extends Tensor>(x: T): T {
    this.assertNotComplex(x, 'neg');

    return this.multiply(ops.scalar(-1), x) as T;
  }

  add(a: Tensor, b: Tensor): Tensor {
    if (a.dtype === 'complex64' || b.dtype === 'complex64') {
      return this.broadcastedBinaryComplexOp(
                 a.cast('complex64'), b.cast('complex64'),
                 (aReal, aImag, bReal, bImag) => {
                   return {real: aReal + bReal, imag: aImag + bImag};
                 }) as Tensor;
    }

    return this.broadcastedBinaryOp(
               a, b, upcastType(a.dtype, b.dtype),
               (aValue, bValue) => aValue + bValue) as Tensor;
  }

  addN<T extends Tensor>(tensors: T[]): T {
    this.assertNotComplex(tensors, 'addN');

    const vals = tensors.map(t => this.readSync(t.dataId) as TypedArray);
    const result = ops.buffer(tensors[0].shape, tensors[0].dtype as 'float32');
    const resultVals = result.values;
    for (let i = 0; i < tensors.length; i++) {
      const currVals = vals[i];
      for (let j = 0; j < resultVals.length; j++) {
        resultVals[j] += currVals[j];
      }
    }
    return result.toTensor() as T;
  }

  subtract(a: Tensor, b: Tensor): Tensor {
    if (a.dtype === 'complex64' || b.dtype === 'complex64') {
      return this.broadcastedBinaryComplexOp(
                 a.cast('complex64'), b.cast('complex64'),
                 (aReal, aImag, bReal, bImag) => {
                   return {real: aReal - bReal, imag: aImag - bImag};
                 }) as Tensor;
    }

    return this.broadcastedBinaryOp(
               a, b, upcastType(a.dtype, b.dtype),
               (aValue, bValue) => aValue - bValue) as Tensor;
  }

  pow<T extends Tensor>(a: T, b: Tensor): T {
    this.assertNotComplex([a, b], 'pow');

    return this.broadcastedBinaryOp(
               a, b, a.dtype, (aValue, bValue) => Math.pow(aValue, bValue)) as
        T;
  }

  batchMatMul(
      a: Tensor3D, b: Tensor3D, transposeA: boolean,
      transposeB: boolean): Tensor3D {
    this.assertNotComplex([a, b], 'matMul');

    const sharedDim = transposeA ? a.shape[1] : a.shape[2];
    const leftDim = transposeA ? a.shape[2] : a.shape[1];
    const rightDim = transposeB ? b.shape[1] : b.shape[2];
    const batchDim = a.shape[0];

    const aValues = this.readSync(a.dataId) as TypedArray;
    const bValues = this.readSync(b.dataId) as TypedArray;
    const [aBatch, aOuterStep, aInnerStep] = transposeA ?
        [a.strides[0], 1, a.strides[1]] :
        [a.strides[0], a.strides[1], 1];
    const [bInnerStep, bOuterStep, bBatch] = transposeB ?
        [1, b.strides[1], b.strides[0]] :
        [b.strides[1], 1, b.strides[0]];

    const size = leftDim * rightDim;
    const result = buffer([batchDim, leftDim, rightDim], a.dtype);
    const resVals = result.values as TypedArray;
    const blockSize = this.blockSize;

    for (let b = 0; b < batchDim; b++) {
      for (let i0 = 0; i0 < leftDim; i0 += blockSize) {
        for (let j0 = 0; j0 < rightDim; j0 += blockSize) {
          for (let k0 = 0; k0 < sharedDim; k0 += blockSize) {
            // for when blockSize doesn't evenly divide the input
            const iBlock = Math.min(i0 + blockSize, leftDim);
            const jBlock = Math.min(j0 + blockSize, rightDim);
            const kBlock = Math.min(k0 + blockSize, sharedDim);

            for (let i = i0; i < iBlock; i++) {
              for (let j = j0; j < jBlock; j++) {
                let sum = 0.0;

                for (let k = k0; k < kBlock; k++) {
                  sum += aValues[b * aBatch + i * aOuterStep + k * aInnerStep] *
                      bValues[k * bInnerStep + j * bOuterStep + b * bBatch];
                }
                resVals[b * size + (i * rightDim + j)] += sum;
              }
            }
          }
        }
      }
    }
    return result.toTensor() as Tensor3D;
  }

  fusedBatchMatMul(
      a: Tensor3D, b: Tensor3D, transposeA: boolean, transposeB: boolean,
      bias?: Tensor, activation?: Activation): Tensor3D {
    let result = this.batchMatMul(a, b, transposeA, transposeB);
    if (bias) {
      result = this.add(result, bias) as Tensor3D;
    }
    if (activation) {
      result = mapActivation(this, activation, result) as Tensor3D;
    }
    return result;
  }

  multiply(a: Tensor, b: Tensor): Tensor {
    if (a.dtype === 'complex64' || b.dtype === 'complex64') {
      return this.broadcastedBinaryComplexOp(
                 a.cast('complex64'), b.cast('complex64'),
                 (aReal, aImag, bReal, bImag) => {
                   return {
                     real: aReal * bReal - aImag * bImag,
                     imag: aReal * bImag + aImag * bReal
                   };
                 }) as Tensor;
    }

    return this.broadcastedBinaryOp(
               a, b, upcastType(a.dtype, b.dtype),
               (aValue, bValue) => aValue * bValue) as Tensor;
  }

  realDivide(a: Tensor, b: Tensor): Tensor {
    this.assertNotComplex([a, b], 'realDivide');

    const op = (a: number, b: number) => a / b;
    const outputDtype = 'float32';
    return this.broadcastedBinaryOp(a, b, outputDtype, op) as Tensor;
  }

  floorDiv(a: Tensor, b: Tensor): Tensor {
    this.assertNotComplex([a, b], 'floorDiv');

    const op = (a: number, b: number) => Math.floor(a / b);
    const outputDtype = 'int32';
    return this.broadcastedBinaryOp(a, b, outputDtype, op) as Tensor;
  }

  sum(x: Tensor, axes: number[]): Tensor {
    this.assertNotComplex(x, 'sum');

    axis_util.assertAxesAreInnerMostDims('sum', axes, x.rank);
    const [outShape, reduceShape] =
        axis_util.computeOutAndReduceShapes(x.shape, axes);
    const resultDtype = upcastType(x.dtype, 'int32');
    const result = ops.zeros(outShape, resultDtype);
    const reduceSize = util.sizeFromShape(reduceShape);
    const vals = this.readSync(result.dataId) as TypedArray;

    const aVals = this.readSync(x.dataId) as TypedArray;
    for (let i = 0; i < vals.length; ++i) {
      const offset = i * reduceSize;
      let sum = 0;
      for (let j = 0; j < reduceSize; ++j) {
        sum += aVals[offset + j];
      }
      vals[i] = sum;
    }
    return result;
  }

  prod(x: Tensor, axes: number[]): Tensor {
    this.assertNotComplex(x, 'sum');

    const [outShape, reduceShape] =
        axis_util.computeOutAndReduceShapes(x.shape, axes);
    const resultDtype = upcastType(x.dtype, 'int32');
    const result = ops.zeros(outShape, resultDtype);
    const reduceSize = util.sizeFromShape(reduceShape);
    const vals = this.readSync(result.dataId) as TypedArray;

    const aVals = this.readSync(x.dataId) as TypedArray;
    for (let i = 0; i < vals.length; ++i) {
      const offset = i * reduceSize;
      let prod = 1;
      for (let j = 0; j < reduceSize; ++j) {
        prod *= aVals[offset + j];
      }
      vals[i] = prod;
    }
    return result;
  }

  unsortedSegmentSum<T extends Tensor>(
      x: T, segmentIds: Tensor1D, numSegments: number): Tensor {
    this.assertNotComplex(x, 'unsortedSegmentSum');

    const res = [];

    // Reshape the segment id's so that they can be broadcast with
    // x. The new shape should be [segmentIds.shape, 1, ..., 1]
    const numIters = x.rank - segmentIds.rank;
    for (let i = 0; i < numIters; ++i) {
      segmentIds = segmentIds.expandDims(i + 1);
    }

    for (let i = 0; i < numSegments; ++i) {
      const segmentId = ops.scalar(i, 'int32');
      const mask = ops.equal(segmentId, segmentIds).asType('float32');
      const sum = mask.mul(x).sum(0);
      res.push(sum);
    }

    return ops.stack(res);
  }

  argMin(x: Tensor, axis: number): Tensor {
    this.assertNotComplex(x, 'argMin');

    const axes = [axis];
    axis_util.assertAxesAreInnerMostDims('argMin', axes, x.rank);
    const [outShape, reduceShape] =
        axis_util.computeOutAndReduceShapes(x.shape, axes);
    const result = ops.zeros(outShape, 'int32');
    const reduceSize = util.sizeFromShape(reduceShape);
    const vals = this.readSync(result.dataId) as TypedArray;

    const aVals = this.readSync(x.dataId) as TypedArray;
    for (let i = 0; i < vals.length; ++i) {
      const offset = i * reduceSize;
      let min = aVals[offset];
      let minIndex = 0;
      for (let j = 0; j < reduceSize; ++j) {
        const value = aVals[offset + j];
        if (value < min) {
          min = value;
          minIndex = j;
        }
      }
      vals[i] = minIndex;
    }
    return result;
  }

  argMax(x: Tensor, axis: number): Tensor {
    this.assertNotComplex(x, 'argMax');

    const axes = [axis];
    axis_util.assertAxesAreInnerMostDims('argMax', axes, x.rank);
    const [outShape, reduceShape] =
        axis_util.computeOutAndReduceShapes(x.shape, axes);
    const result = ops.zeros(outShape, 'int32');
    const reduceSize = util.sizeFromShape(reduceShape);
    const vals = this.readSync(result.dataId) as TypedArray;

    const aVals = this.readSync(x.dataId) as TypedArray;
    for (let i = 0; i < vals.length; ++i) {
      const offset = i * reduceSize;
      let max = aVals[offset];
      let maxIndex = 0;
      for (let j = 0; j < reduceSize; ++j) {
        const value = aVals[offset + j];
        if (value > max) {
          max = value;
          maxIndex = j;
        }
      }
      vals[i] = maxIndex;
    }
    return result;
  }

  cumsum(x: Tensor, axis: number, exclusive: boolean, reverse: boolean):
      Tensor {
    this.assertNotComplex(x, 'cumsum');

    if (axis !== x.rank - 1) {
      throw new Error(
          `backend.cumsum in CPU expects an inner-most axis=${x.rank - 1} ` +
          `but got axis=${axis}`);
    }
    const resultDtype = upcastType(x.dtype, 'int32');
    const result = ops.zeros(x.shape, resultDtype);
    const vals = this.readSync(result.dataId) as TypedArray;

    const aVals = this.readSync(x.dataId) as TypedArray;
    const finalDim = x.shape[x.rank - 1];
    const indexAdjuster = reverse ?
        (i: number, j: number) => i + finalDim - j - 1 :
        (i: number, j: number) => i + j;
    for (let i = 0; i < aVals.length; i += finalDim) {
      for (let j = 0; j < finalDim; j++) {
        const idx = indexAdjuster(i, j);
        if (j === 0) {
          vals[idx] = exclusive ? 0 : aVals[idx];
        } else {
          const prevIdx = indexAdjuster(i, j - 1);
          vals[idx] = exclusive ? aVals[prevIdx] + vals[prevIdx] :
                                  aVals[idx] + vals[prevIdx];
        }
      }
    }
    return result;
  }

  equal(a: Tensor, b: Tensor): Tensor {
    this.assertNotComplex([a, b], 'equal');

    return this.broadcastedBinaryOp(a, b, 'bool', (aVal, bVal) => {
      return (aVal === bVal) ? 1 : 0;
    });
  }

  notEqual(a: Tensor, b: Tensor): Tensor {
    this.assertNotComplex([a, b], 'notEqual');

    return this.broadcastedBinaryOp(a, b, 'bool', (aVal, bVal) => {
      return (aVal !== bVal) ? 1 : 0;
    });
  }

  less(a: Tensor, b: Tensor): Tensor {
    this.assertNotComplex([a, b], 'less');

    return this.broadcastedBinaryOp(a, b, 'bool', (aVal, bVal) => {
      return (aVal < bVal) ? 1 : 0;
    });
  }

  lessEqual(a: Tensor, b: Tensor): Tensor {
    this.assertNotComplex([a, b], 'lessEqual');

    return this.broadcastedBinaryOp(a, b, 'bool', (aVal, bVal) => {
      return (aVal <= bVal) ? 1 : 0;
    });
  }

  greater(a: Tensor, b: Tensor): Tensor {
    this.assertNotComplex([a, b], 'greater');

    return this.broadcastedBinaryOp(a, b, 'bool', (aVal, bVal) => {
      return (aVal > bVal) ? 1 : 0;
    });
  }

  greaterEqual(a: Tensor, b: Tensor): Tensor {
    this.assertNotComplex([a, b], 'greaterEqual');

    return this.broadcastedBinaryOp(a, b, 'bool', (aVal, bVal) => {
      return (aVal >= bVal) ? 1 : 0;
    });
  }

  logicalNot<T extends Tensor>(x: T): T {
    this.assertNotComplex(x, 'logicalNot');

    const values = this.readSync(x.dataId) as TypedArray;
    const newValues = new Uint8Array(values.length);
    for (let i = 0; i < values.length; ++i) {
      newValues[i] = values[i] ? 0 : 1;
    }
    return Tensor.make(x.shape, {values: newValues}, 'bool') as T;
  }

  logicalAnd(a: Tensor, b: Tensor): Tensor {
    this.assertNotComplex([a, b], 'logicalAnd');

    return this.broadcastedBinaryOp(a, b, 'bool', (aVal, bVal) => {
      return aVal && bVal;
    });
  }

  logicalOr(a: Tensor, b: Tensor): Tensor {
    this.assertNotComplex([a, b], 'logicalOr');

    return this.broadcastedBinaryOp(a, b, 'bool', (aVal, bVal) => {
      return aVal || bVal;
    });
  }

  select(condition: Tensor, a: Tensor, b: Tensor): Tensor {
    this.assertNotComplex([condition, a, b], 'select');

    const values = this.readSync(condition.dataId) as TypedArray;
    const aValues = this.readSync(a.dataId) as TypedArray;
    const bValues = this.readSync(b.dataId) as TypedArray;
    const result = ops.zeros(a.shape, upcastType(a.dtype, b.dtype));
    const newValues = this.readSync(result.dataId) as TypedArray;
    let index = 0;
    const offset = condition.rank === 0 || condition.rank > 1 || a.rank === 1 ?
        1 :
        a.shape[1];

    for (let i = 0; i < values.length; i++) {
      for (let j = 0; j < offset; j++) {
        if (values[i] === 1) {
          newValues[index++] = aValues[i];
        } else {
          newValues[index++] = bValues[i];
        }
      }
    }
    return result;
  }

  where(condition: Tensor): Tensor2D {
    this.assertNotComplex([condition], 'where');

    const condVals = this.readSync(condition.dataId) as TypedArray;
    return whereImpl(condition.shape, condVals);
  }

  topk<T extends Tensor>(x: T, k: number, sorted: boolean): [T, T] {
    this.assertNotComplex(x, 'topk');

    const xVals = this.readSync(x.dataId) as TypedArray;
    return topkImpl(xVals, x.shape, x.dtype as NumericDataType, k, sorted);
  }

  min(x: Tensor, axes: number[]): Tensor {
    this.assertNotComplex(x, 'min');

    axis_util.assertAxesAreInnerMostDims('min', axes, x.rank);
    const [outShape, reduceShape] =
        axis_util.computeOutAndReduceShapes(x.shape, axes);
    const result = ops.zeros(outShape, x.dtype);
    const reduceSize = util.sizeFromShape(reduceShape);
    const vals = this.readSync(result.dataId) as TypedArray;

    const aVals = this.readSync(x.dataId) as TypedArray;
    for (let i = 0; i < vals.length; ++i) {
      const offset = i * reduceSize;
      let min = aVals[offset];
      for (let j = 0; j < reduceSize; ++j) {
        const value = aVals[offset + j];
        if (value < min) {
          min = value;
        }
      }
      vals[i] = min;
    }
    return result;
  }

  minimum(a: Tensor, b: Tensor): Tensor {
    this.assertNotComplex([a, b], 'minimum');

    return this.broadcastedBinaryOp(
        a, b, a.dtype, (aVal, bVal) => Math.min(aVal, bVal));
  }

  mod(a: Tensor, b: Tensor): Tensor {
    this.assertNotComplex([a, b], 'mod');

    return this.broadcastedBinaryOp(a, b, a.dtype, (aVal, bVal) => {
      const rem = aVal % bVal;
      if ((aVal < 0 && bVal < 0) || (aVal >= 0 && bVal >= 0)) {
        return rem;
      } else {
        return (rem + bVal) % bVal;
      }
    });
  }

  max(x: Tensor, axes: number[]): Tensor {
    this.assertNotComplex(x, 'max');

    axis_util.assertAxesAreInnerMostDims('max', axes, x.rank);
    const [outShape, reduceShape] =
        axis_util.computeOutAndReduceShapes(x.shape, axes);
    const result = ops.zeros(outShape, x.dtype);
    const reduceSize = util.sizeFromShape(reduceShape);
    const vals = this.readSync(result.dataId) as TypedArray;

    const aVals = this.readSync(x.dataId) as TypedArray;
    for (let i = 0; i < vals.length; ++i) {
      const offset = i * reduceSize;
      let max = aVals[offset];
      for (let j = 0; j < reduceSize; ++j) {
        const value = aVals[offset + j];
        if (value > max) {
          max = value;
        }
      }
      vals[i] = max;
    }
    return result;
  }

  maximum(a: Tensor, b: Tensor): Tensor {
    this.assertNotComplex([a, b], 'maximum');

    return this.broadcastedBinaryOp(
        a, b, a.dtype, (aVal, bVal) => Math.max(aVal, bVal));
  }

  all(x: Tensor, axes: number[]): Tensor {
    this.assertNotComplex(x, 'all');

    axis_util.assertAxesAreInnerMostDims('all', axes, x.rank);
    const [outShape, reduceShape] =
        axis_util.computeOutAndReduceShapes(x.shape, axes);
    const result = ops.zeros(outShape, x.dtype);
    const reduceSize = util.sizeFromShape(reduceShape);
    const vals = this.readSync(result.dataId) as TypedArray;

    const aVals = this.readSync(x.dataId) as TypedArray;
    for (let i = 0; i < vals.length; ++i) {
      const offset = i * reduceSize;
      let all = aVals[offset];
      for (let j = 0; j < reduceSize; ++j) {
        const value = aVals[offset + j];
        all = all && value;
      }
      vals[i] = all;
    }
    return result;
  }

  any(x: Tensor, axes: number[]): Tensor {
    this.assertNotComplex(x, 'any');

    axis_util.assertAxesAreInnerMostDims('any', axes, x.rank);
    const [outShape, reduceShape] =
        axis_util.computeOutAndReduceShapes(x.shape, axes);
    const result = ops.zeros(outShape, x.dtype);
    const reduceSize = util.sizeFromShape(reduceShape);
    const vals = this.readSync(result.dataId) as TypedArray;

    const aVals = this.readSync(x.dataId) as TypedArray;
    for (let i = 0; i < vals.length; ++i) {
      const offset = i * reduceSize;
      let anyVal = aVals[offset];
      for (let j = 0; j < reduceSize; ++j) {
        const value = aVals[offset + j];
        anyVal = anyVal || value;
      }
      vals[i] = anyVal;
    }
    return result;
  }

  squaredDifference(a: Tensor, b: Tensor): Tensor {
    this.assertNotComplex([a, b], 'squaredDifference');

    return this.broadcastedBinaryOp(a, b, a.dtype, (aVal, bVal) => {
      const diff = aVal - bVal;
      return diff * diff;
    });
  }

  ceil<T extends Tensor>(x: T): T {
    this.assertNotComplex(x, 'ceil');

    const values = this.readSync(x.dataId) as TypedArray;
    const newValues = new Float32Array(values.length);
    for (let i = 0; i < values.length; ++i) {
      newValues[i] = Math.ceil(values[i]);
    }
    return Tensor.make(x.shape, {values: newValues}) as T;
  }

  floor<T extends Tensor>(x: T): T {
    this.assertNotComplex(x, 'floor');

    const values = this.readSync(x.dataId) as TypedArray;
    const newValues = new Float32Array(values.length);
    for (let i = 0; i < values.length; ++i) {
      newValues[i] = Math.floor(values[i]);
    }
    return Tensor.make(x.shape, {values: newValues}) as T;
  }

  sign<T extends Tensor>(x: T): T {
    this.assertNotComplex(x, 'x');

    const values = this.readSync(x.dataId) as TypedArray;
    const newValues = new Float32Array(values.length);
    for (let i = 0; i < values.length; ++i) {
      if (values[i] < 0) {
        newValues[i] = -1;
      } else if (values[i] > 0) {
        newValues[i] = 1;
      } else {
        newValues[i] = 0;
      }
    }
    return Tensor.make(x.shape, {values: newValues}) as T;
  }

  isNaN<T extends Tensor>(x: T): T {
    this.assertNotComplex(x, 'x');

    const values = this.readSync(x.dataId) as TypedArray;
    const newValues = new Uint8Array(values.length);
    for (let i = 0; i < values.length; ++i) {
      if (Number.isNaN(values[i])) {
        newValues[i] = 1;
      }
    }
    return Tensor.make(x.shape, {values: newValues}, 'bool') as T;
  }

  isInf<T extends Tensor>(x: T): T {
    this.assertNotComplex(x, 'x');

    const values = this.readSync(x.dataId) as TypedArray;
    const newValues = new Uint8Array(values.length);
    for (let i = 0; i < values.length; ++i) {
      if (Math.abs(values[i]) === Infinity) {
        newValues[i] = 1;
      }
    }
    return Tensor.make(x.shape, {values: newValues}, 'bool') as T;
  }

  isFinite<T extends Tensor>(x: T): T {
    this.assertNotComplex(x, 'x');

    const values = this.readSync(x.dataId) as TypedArray;
    const newValues = new Uint8Array(values.length);
    for (let i = 0; i < values.length; ++i) {
      if (Number.isFinite(values[i])) {
        newValues[i] = 1;
      }
    }
    return Tensor.make(x.shape, {values: newValues}, 'bool') as T;
  }

  round<T extends Tensor>(x: T): T {
    this.assertNotComplex(x, 'round');

    const values = this.readSync(x.dataId) as TypedArray;
    const newValues = new Float32Array(values.length);
    for (let i = 0; i < values.length; ++i) {
      // The algorithm is based on banker's rounding.
      const base = Math.floor(values[i]);
      if (values[i] - base < 0.5) {
        newValues[i] = Math.floor(values[i]);
      } else if (values[i] - base > 0.5) {
        newValues[i] = Math.ceil(values[i]);
      } else {
        if (base % 2.0 === 0.0) {
          newValues[i] = base;
        } else {
          newValues[i] = base + 1.0;
        }
      }
    }
    return Tensor.make(x.shape, {values: newValues}) as T;
  }

  exp<T extends Tensor>(x: T): T {
    this.assertNotComplex(x, 'exp');

    const values = this.readSync(x.dataId) as TypedArray;
    const newValues = new Float32Array(values.length);
    for (let i = 0; i < values.length; ++i) {
      newValues[i] = Math.exp(values[i]);
    }
    return Tensor.make(x.shape, {values: newValues}) as T;
  }

  expm1<T extends Tensor>(x: T): T {
    this.assertNotComplex(x, 'expm1');

    const values = this.readSync(x.dataId) as TypedArray;
    const newValues = new Float32Array(values.length);
    for (let i = 0; i < values.length; ++i) {
      newValues[i] = Math.expm1(values[i]);
    }
    return Tensor.make(x.shape, {values: newValues}) as T;
  }

  log<T extends Tensor>(x: T): T {
    this.assertNotComplex(x, 'log');

    const values = this.readSync(x.dataId) as TypedArray;
    const newValues = new Float32Array(values.length);
    for (let i = 0; i < values.length; ++i) {
      const value = values[i];
      newValues[i] = Math.log(value);
    }
    return Tensor.make(x.shape, {values: newValues}) as T;
  }

  log1p<T extends Tensor>(x: T): T {
    this.assertNotComplex(x, 'log1p');

    const values = this.readSync(x.dataId) as TypedArray;
    const newValues = new Float32Array(values.length);
    for (let i = 0; i < values.length; ++i) {
      const value = values[i];
      newValues[i] = Math.log1p(value);
    }
    return Tensor.make(x.shape, {values: newValues}) as T;
  }

  sqrt<T extends Tensor>(x: T): T {
    this.assertNotComplex(x, 'sqrt');

    const values = this.readSync(x.dataId) as TypedArray;
    const newValues = new Float32Array(values.length);
    for (let i = 0; i < values.length; ++i) {
      const value = values[i];
      newValues[i] = Math.sqrt(value);
    }
    return Tensor.make(x.shape, {values: newValues}) as T;
  }

  rsqrt<T extends Tensor>(x: T): T {
    this.assertNotComplex(x, 'rsqrt');

    const values = this.readSync(x.dataId) as TypedArray;
    const newValues = new Float32Array(values.length);
    for (let i = 0; i < values.length; ++i) {
      const value = values[i];
      newValues[i] = 1 / Math.sqrt(value);
    }
    return Tensor.make(x.shape, {values: newValues}) as T;
  }

  square<T extends Tensor>(x: T): T {
    this.assertNotComplex(x, 'square');

    const values = this.readSync(x.dataId) as TypedArray;
    const newValues = new Float32Array(values.length);
    for (let i = 0; i < values.length; ++i) {
      const value = values[i];
      newValues[i] = value * value;
    }
    return Tensor.make(x.shape, {values: newValues}) as T;
  }

  reciprocal<T extends Tensor>(x: T): T {
    this.assertNotComplex(x, 'reciprocal');

    const values = this.readSync(x.dataId) as TypedArray;
    const newValues = new Float32Array(values.length);
    for (let i = 0; i < values.length; ++i) {
      newValues[i] = 1 / values[i];
    }
    return Tensor.make(x.shape, {values: newValues}) as T;
  }

  linear<T extends Tensor>(x: T): T {
    return x;
  }

  relu<T extends Tensor>(x: T): T {
    this.assertNotComplex(x, 'relu');

    const res = ops.zeros(x.shape, x.dtype);
    const resVals = this.readSync(res.dataId) as TypedArray;
    const inVals = this.readSync(x.dataId) as TypedArray;
    for (let i = 0; i < inVals.length; ++i) {
      resVals[i] = Math.max(0, inVals[i]);
    }
    return res as T;
  }

  prelu<T extends Tensor>(x: T, a: T): T {
    this.assertNotComplex([x, a], 'prelu');

    return this.broadcastedBinaryOp(
               x, a, x.dtype,
               (xValue, aValue) => xValue < 0 ? aValue * xValue : xValue) as T;
  }

  elu<T extends Tensor>(x: T): T {
    this.assertNotComplex(x, 'elu');

    const resultValues = new Float32Array(x.size);
    const values = this.readSync(x.dataId) as TypedArray;
    for (let i = 0; i < values.length; ++i) {
      const v = values[i];
      if (v >= 0) {
        resultValues[i] = v;
      } else {
        resultValues[i] = (Math.exp(v) - 1);
      }
    }
    return Tensor.make(x.shape, {values: resultValues}) as T;
  }

  eluDer<T extends Tensor>(dy: T, y: T): T {
    this.assertNotComplex([dy, y], 'eluDer');

    const resultValues = new Float32Array(y.size);
    const values = this.readSync(y.dataId) as TypedArray;
    const dyValues = this.readSync(dy.dataId) as TypedArray;
    for (let i = 0; i < values.length; ++i) {
      const v = values[i];
      if (v >= 1) {
        resultValues[i] = dyValues[i];
      } else {
        resultValues[i] = dyValues[i] * (v + 1);
      }
    }
    return Tensor.make(y.shape, {values: resultValues}) as T;
  }

  selu<T extends Tensor>(x: T): T {
    this.assertNotComplex(x, 'selu');

    // Stable and Attracting Fixed Point (0, 1) for Normalized Weights.
    // see: https://arxiv.org/abs/1706.02515
    const scaleAlpha = selu_util.SELU_SCALEALPHA;
    const scale = selu_util.SELU_SCALE;

    const resultValues = new Float32Array(x.size);
    const values = this.readSync(x.dataId) as TypedArray;
    for (let i = 0; i < values.length; ++i) {
      const v = values[i];
      if (v >= 0) {
        resultValues[i] = scale * v;
      } else {
        resultValues[i] = scaleAlpha * (Math.exp(v) - 1);
      }
    }
    return Tensor.make(x.shape, {values: resultValues}) as T;
  }

  clip<T extends Tensor>(x: T, min: number, max: number): T {
    this.assertNotComplex(x, 'clip');

    const resultValues = new Float32Array(x.size);
    const values = this.readSync(x.dataId) as TypedArray;
    for (let i = 0; i < values.length; ++i) {
      const v = values[i];
      resultValues[i] = v > max ? max : (v < min ? min : v);
    }
    return Tensor.make(x.shape, {values: resultValues}) as T;
  }

  abs<T extends Tensor>(x: T): T {
    const resultValues = new Float32Array(x.size);
    const values = this.readSync(x.dataId) as TypedArray;
    for (let i = 0; i < values.length; ++i) {
      resultValues[i] = Math.abs(values[i]);
    }

    return Tensor.make(x.shape, {values: resultValues}) as T;
  }

  complexAbs<T extends Tensor>(x: T): T {
    const resultValues = new Float32Array(x.size);
    const values = this.readSync(x.dataId) as TypedArray;

    for (let i = 0; i < x.size; ++i) {
      const real = values[i * 2];
      const imag = values[i * 2 + 1];
      resultValues[i] = Math.hypot(real, imag);
    }
    return Tensor.make(x.shape, {values: resultValues}) as T;
  }

  int<T extends Tensor>(x: T): T {
    this.assertNotComplex(x, 'int');

    const resultValues = new Int32Array(x.size);
    const values = this.readSync(x.dataId) as TypedArray;
    for (let i = 0; i < values.length; ++i) {
      resultValues[i] = values[i];
    }
    return Tensor.make(x.shape, {values: resultValues}, 'int32');
  }

  sigmoid<T extends Tensor>(x: T): T {
    this.assertNotComplex(x, 'sigmoid');

    const resultValues = new Float32Array(x.size);
    const values = this.readSync(x.dataId) as TypedArray;
    for (let i = 0; i < values.length; ++i) {
      resultValues[i] = 1 / (1 + Math.exp(-values[i]));
    }
    return Tensor.make(x.shape, {values: resultValues}) as T;
  }

  softplus<T extends Tensor>(x: T): T {
    this.assertNotComplex(x, 'softplus');

    // mirrors the implementation of tf.nn.softplus: https://goo.gl/vkcvwX

    // epsilon is the difference between 1.0 and the next representable float.
    // For a single precision 32 bit float this should be 2^-23, see:
    // https://math.byu.edu/~schow/work/IEEEFloatingPoint.htm
    const epsilon = 1.1920928955078125e-7;
    const threshold = Math.log(epsilon) + 2.0;

    const resultValues = new Float32Array(x.size);
    const values = this.readSync(x.dataId) as TypedArray;

    for (let i = 0; i < values.length; ++i) {
      // Value above which exp(x) may overflow, but softplus(x) == x
      // is within machine epsilon.
      const tooLarge = values[i] > -threshold;

      // Value below which exp(x) may underflow, but softplus(x) == exp(x)
      // is within machine epsilon.
      const tooSmall = values[i] < threshold;

      const expX = Math.exp(values[i]);
      let result;

      if (tooSmall) {
        result = expX;
      } else if (tooLarge) {
        result = values[i];
      } else {
        result = Math.log(1.0 + expX);
      }
      resultValues[i] = result;
    }
    return Tensor.make(x.shape, {values: resultValues}) as T;
  }

  sin<T extends Tensor>(x: T): T {
    this.assertNotComplex(x, 'sin');

    const resultValues = new Float32Array(x.size);
    const values = this.readSync(x.dataId) as TypedArray;
    for (let i = 0; i < values.length; ++i) {
      resultValues[i] = Math.sin(values[i]);
    }
    return Tensor.make(x.shape, {values: resultValues}) as T;
  }

  cos<T extends Tensor>(x: T): T {
    this.assertNotComplex(x, 'cos');

    const resultValues = new Float32Array(x.size);
    const values = this.readSync(x.dataId) as TypedArray;
    for (let i = 0; i < values.length; ++i) {
      resultValues[i] = Math.cos(values[i]);
    }
    return Tensor.make(x.shape, {values: resultValues}) as T;
  }

  tan<T extends Tensor>(x: T): T {
    this.assertNotComplex(x, 'tan');

    const resultValues = new Float32Array(x.size);
    const values = this.readSync(x.dataId) as TypedArray;
    for (let i = 0; i < values.length; ++i) {
      resultValues[i] = Math.tan(values[i]);
    }
    return Tensor.make(x.shape, {values: resultValues}) as T;
  }

  asin<T extends Tensor>(x: T): T {
    this.assertNotComplex(x, 'asin');

    const resultValues = new Float32Array(x.size);
    const values = this.readSync(x.dataId) as TypedArray;
    for (let i = 0; i < values.length; ++i) {
      resultValues[i] = Math.asin(values[i]);
    }
    return Tensor.make(x.shape, {values: resultValues}) as T;
  }

  acos<T extends Tensor>(x: T): T {
    this.assertNotComplex(x, 'acos');

    const resultValues = new Float32Array(x.size);
    const values = this.readSync(x.dataId) as TypedArray;
    for (let i = 0; i < values.length; ++i) {
      resultValues[i] = Math.acos(values[i]);
    }
    return Tensor.make(x.shape, {values: resultValues}) as T;
  }

  atan<T extends Tensor>(x: T): T {
    this.assertNotComplex(x, 'atan');

    const resultValues = new Float32Array(x.size);
    const values = this.readSync(x.dataId) as TypedArray;
    for (let i = 0; i < values.length; ++i) {
      resultValues[i] = Math.atan(values[i]);
    }
    return Tensor.make(x.shape, {values: resultValues}) as T;
  }

  atan2<T extends Tensor>(a: T, b: T): T {
    this.assertNotComplex([a, b], 'atan2');

    return this.broadcastedBinaryOp(
               a, b, a.dtype, (aValue, bValue) => Math.atan2(aValue, bValue)) as
        T;
  }

  sinh<T extends Tensor>(x: T): T {
    this.assertNotComplex(x, 'sinh');

    const resultValues = new Float32Array(x.size);
    const values = this.readSync(x.dataId) as TypedArray;
    for (let i = 0; i < values.length; ++i) {
      resultValues[i] = Math.sinh(values[i]);
    }
    return Tensor.make(x.shape, {values: resultValues}) as T;
  }

  cosh<T extends Tensor>(x: T): T {
    this.assertNotComplex(x, 'cosh');

    const resultValues = new Float32Array(x.size);
    const values = this.readSync(x.dataId) as TypedArray;
    for (let i = 0; i < values.length; ++i) {
      resultValues[i] = Math.cosh(values[i]);
    }
    return Tensor.make(x.shape, {values: resultValues}) as T;
  }

  tanh<T extends Tensor>(x: T): T {
    this.assertNotComplex(x, 'tanh');

    const resultValues = new Float32Array(x.size);
    const values = this.readSync(x.dataId) as TypedArray;
    for (let i = 0; i < values.length; ++i) {
      resultValues[i] = util.tanh(values[i]);
    }
    return Tensor.make(x.shape, {values: resultValues}) as T;
  }

  asinh<T extends Tensor>(x: T): T {
    this.assertNotComplex(x, 'asinh');

    const resultValues = new Float32Array(x.size);
    const values = this.readSync(x.dataId) as TypedArray;
    for (let i = 0; i < values.length; ++i) {
      resultValues[i] = Math.asinh(values[i]);
    }
    return Tensor.make(x.shape, {values: resultValues}) as T;
  }

  acosh<T extends Tensor>(x: T): T {
    this.assertNotComplex(x, 'acosh');

    const resultValues = new Float32Array(x.size);
    const values = this.readSync(x.dataId) as TypedArray;
    for (let i = 0; i < values.length; ++i) {
      resultValues[i] = Math.acosh(values[i]);
    }
    return Tensor.make(x.shape, {values: resultValues}) as T;
  }

  atanh<T extends Tensor>(x: T): T {
    this.assertNotComplex(x, 'atanh');

    const resultValues = new Float32Array(x.size);
    const values = this.readSync(x.dataId) as TypedArray;
    for (let i = 0; i < values.length; ++i) {
      resultValues[i] = Math.atanh(values[i]);
    }
    return Tensor.make(x.shape, {values: resultValues}) as T;
  }

  erf<T extends Tensor>(x: T): T {
    this.assertNotComplex(x, 'erf');

    const resultValues = new Float32Array(x.size);
    const values = this.readSync(x.dataId) as TypedArray;
    const p = erf_util.ERF_P;
    const a1 = erf_util.ERF_A1;
    const a2 = erf_util.ERF_A2;
    const a3 = erf_util.ERF_A3;
    const a4 = erf_util.ERF_A4;
    const a5 = erf_util.ERF_A5;
    for (let i = 0; i < values.length; ++i) {
      const v = values[i];
      const t = 1.0 / (1.0 + p * v);
      resultValues[i] = 1.0 -
          (((((a5 * t + a4) * t) + a3) * t + a2) * t + a1) * t *
              Math.exp(-v * v);
    }
    return Tensor.make(x.shape, {values: resultValues}) as T;
  }

  step<T extends Tensor>(x: T, alpha = 0): T {
    this.assertNotComplex(x, 'step');

    const resultValues = new Float32Array(x.size);
    const values = this.readSync(x.dataId) as TypedArray;
    for (let i = 0; i < values.length; ++i) {
      const value = values[i];
      if (isNaN(value)) {
        resultValues[i] = NaN;
      } else {
        resultValues[i] = value > 0 ? 1 : alpha;
      }
    }
    return Tensor.make(x.shape, {values: resultValues}) as T;
  }

  conv2d(x: Tensor4D, filter: Tensor4D, convInfo: Conv2DInfo): Tensor4D {
    this.assertNotComplex([x, filter], 'conv2d');

    const filterHeight = convInfo.filterHeight;
    const filterWidth = convInfo.filterWidth;
    const dilationHeight = convInfo.dilationHeight;
    const dilationWidth = convInfo.dilationWidth;
    const padLeft = convInfo.padInfo.left;
    const padTop = convInfo.padInfo.top;
    const y = ops.buffer(convInfo.outShape, x.dtype as 'float32');

    const xVals = this.readSync(x.dataId) as TypedArray;
    const wVals = this.readSync(filter.dataId) as TypedArray;
    const yVals = y.values;

    for (let b = 0; b < convInfo.batchSize; ++b) {
      const xOffset1 = b * x.strides[0];
      const yOffset1 = b * y.strides[0];
      for (let yR = 0; yR < convInfo.outHeight; ++yR) {
        const yOffset2 = yOffset1 + yR * y.strides[1];
        const xRCorner = yR * convInfo.strideHeight - padTop;
        for (let wR = 0; wR < filterHeight; wR++) {
          const xR = xRCorner + wR * dilationHeight;
          if (xR < 0 || xR >= convInfo.inHeight) {
            continue;
          }
          const wOffset1 = wR * filter.strides[0];
          const xOffset2 = xOffset1 + xR * x.strides[1];
          for (let yC = 0; yC < convInfo.outWidth; ++yC) {
            const yOffset3 = yOffset2 + yC * convInfo.outChannels;
            const xCCorner = yC * convInfo.strideWidth - padLeft;
            for (let wC = 0; wC < filterWidth; wC++) {
              const xC = xCCorner + wC * dilationWidth;
              if (xC < 0 || xC >= convInfo.inWidth) {
                continue;
              }
              const wOffset2 = wOffset1 + wC * filter.strides[1];
              const xOffset3 = xOffset2 + xC * convInfo.inChannels;
              let wOffset3 = wOffset2;
              for (let d1 = 0; d1 < convInfo.inChannels; ++d1) {
                const xVal = xVals[xOffset3 + d1];
                for (let d2 = 0; d2 < convInfo.outChannels; ++d2) {
                  yVals[yOffset3 + d2] += xVal * wVals[wOffset3 + d2];
                }
                wOffset3 += convInfo.outChannels;
              }
            }
          }
        }
      }
    }
    return y.toTensor() as Tensor4D;
  }

  conv3d(x: Tensor5D, filter: Tensor5D, convInfo: Conv3DInfo): Tensor5D {
    const filterDepth = convInfo.filterDepth;
    const filterHeight = convInfo.filterHeight;
    const filterWidth = convInfo.filterWidth;
    const dilationDepth = convInfo.dilationDepth;
    const dilationHeight = convInfo.dilationHeight;
    const dilationWidth = convInfo.dilationWidth;
    const padFront = convInfo.padInfo.front;
    const padLeft = convInfo.padInfo.left;
    const padTop = convInfo.padInfo.top;
    const y = ops.buffer<Rank.R5>(convInfo.outShape, x.dtype as 'float32');

    const xVals = this.readSync(x.dataId) as TypedArray;
    const wVals = this.readSync(filter.dataId) as TypedArray;
    const yVals = y.values;

    for (let b = 0; b < convInfo.batchSize; ++b) {
      const xOffset1 = b * x.strides[0];
      const yOffset1 = b * y.strides[0];
      for (let yF = 0; yF < convInfo.outDepth; ++yF) {
        const yOffset2 = yOffset1 + yF * y.strides[1];
        const xFCorner = yF * convInfo.strideDepth - padFront;
        for (let wF = 0; wF < filterDepth; wF++) {
          const xF = xFCorner + wF * dilationDepth;
          if (xF < 0 || xF >= convInfo.inDepth) {
            continue;
          }
          const wOffset1 = wF * filter.strides[0];
          const xOffset2 = xOffset1 + xF * x.strides[1];

          for (let yR = 0; yR < convInfo.outHeight; ++yR) {
            const yOffset3 = yOffset2 + yR * y.strides[2];
            const xRCorner = yR * convInfo.strideHeight - padTop;
            for (let wR = 0; wR < filterHeight; wR++) {
              const xR = xRCorner + wR * dilationHeight;
              if (xR < 0 || xR >= convInfo.inHeight) {
                continue;
              }
              const wOffset2 = wOffset1 + wR * filter.strides[1];
              const xOffset3 = xOffset2 + xR * x.strides[2];
              for (let yC = 0; yC < convInfo.outWidth; ++yC) {
                const yOffset4 = yOffset3 + yC * convInfo.outChannels;
                const xCCorner = yC * convInfo.strideWidth - padLeft;
                for (let wC = 0; wC < filterWidth; wC++) {
                  const xC = xCCorner + wC * dilationWidth;
                  if (xC < 0 || xC >= convInfo.inWidth) {
                    continue;
                  }
                  const wOffset3 = wOffset2 + wC * filter.strides[2];
                  const xOffset4 = xOffset3 + xC * convInfo.inChannels;
                  let wOffset4 = wOffset3;
                  for (let d1 = 0; d1 < convInfo.inChannels; ++d1) {
                    const xVal = xVals[xOffset4 + d1];
                    for (let d2 = 0; d2 < convInfo.outChannels; ++d2) {
                      yVals[yOffset4 + d2] += xVal * wVals[wOffset4 + d2];
                    }
                    wOffset4 += convInfo.outChannels;
                  }
                }
              }
            }
          }
        }
      }
    }
    return y.toTensor();
  }

  conv2dDerInput(dy: Tensor4D, filter: Tensor4D, convInfo: Conv2DInfo):
      Tensor4D {
    this.assertNotComplex([dy, filter], 'conv2dDerInput');

    const dx = ops.buffer<Rank.R4>(convInfo.inShape, 'float32');
    const dxValues = dx.values;
    const [dxS0, dxS1, dxS2] = dx.strides;
    const dyValues = this.readSync(dy.dataId) as TypedArray;
    const [dyS0, dyS1, dyS2] = dy.strides;
    const fltValues = this.readSync(filter.dataId) as TypedArray;
    const [fltS0, fltS1, fltS2] = filter.strides;
    const {
      batchSize,
      filterHeight,
      filterWidth,
      inChannels,
      inHeight,
      inWidth,
      outChannels,
      outHeight,
      outWidth,
      strideHeight,
      strideWidth
    } = convInfo;
    const topPad = filterHeight - 1 - convInfo.padInfo.top;
    const leftPad = filterWidth - 1 - convInfo.padInfo.left;

    for (let b = 0; b < batchSize; ++b) {
      for (let d1 = 0; d1 < inChannels; ++d1) {
        for (let xR = 0; xR < inHeight; ++xR) {
          const xRCorner = xR - topPad;
          const xRMin = Math.max(0, Math.ceil(xRCorner / strideHeight));
          const yRMax =
              Math.min(outHeight, (filterHeight + xRCorner) / strideHeight);

          for (let xC = 0; xC < inWidth; ++xC) {
            const xCCorner = xC - leftPad;
            const xCMin = Math.max(0, Math.ceil(xCCorner / strideWidth));
            const yCMax =
                Math.min(outWidth, (filterWidth + xCCorner) / strideWidth);

            let dotProd = 0;
            for (let yR = xRMin; yR < yRMax; ++yR) {
              const wR = yR * strideHeight - xRCorner;

              for (let yC = xCMin; yC < yCMax; ++yC) {
                const wC = yC * strideWidth - xCCorner;
                const dyOffset = dyS0 * b + dyS1 * yR + dyS2 * yC;
                const fltOffset = fltS0 * (filterHeight - 1 - wR) +
                    fltS1 * (filterWidth - 1 - wC) + fltS2 * d1;

                for (let d2 = 0; d2 < outChannels; ++d2) {
                  const pixel = dyValues[dyOffset + d2];
                  const weight = fltValues[fltOffset + d2];
                  dotProd += pixel * weight;
                }
              }
            }
            dxValues[dxS0 * b + dxS1 * xR + dxS2 * xC + d1] = dotProd;
          }
        }
      }
    }
    return dx.toTensor();
  }

  conv3dDerInput(dy: Tensor5D, filter: Tensor5D, convInfo: Conv3DInfo):
      Tensor5D {
    const dx = ops.buffer<Rank.R5>(convInfo.inShape, 'float32');
    const dxValues = dx.values;
    const [dxS0, dxS1, dxS2, dxS3] = dx.strides;
    const dyValues = this.readSync(dy.dataId) as TypedArray;
    const [dyS0, dyS1, dyS2, dyS3] = dy.strides;
    const fltValues = this.readSync(filter.dataId) as TypedArray;
    const [fltS0, fltS1, fltS2, fltS3] = filter.strides;
    const {
      batchSize,
      filterDepth,
      filterHeight,
      filterWidth,
      inChannels,
      inDepth,
      inHeight,
      inWidth,
      outChannels,
      outDepth,
      outHeight,
      outWidth,
      strideDepth,
      strideHeight,
      strideWidth
    } = convInfo;
    const frontPad = filterDepth - 1 - convInfo.padInfo.front;
    const topPad = filterHeight - 1 - convInfo.padInfo.top;
    const leftPad = filterWidth - 1 - convInfo.padInfo.left;

    for (let b = 0; b < batchSize; ++b) {
      for (let d1 = 0; d1 < inChannels; ++d1) {
        // Frames of depth
        for (let xF = 0; xF < inDepth; ++xF) {
          const xFCorner = xF - frontPad;
          const xFMin = Math.max(0, Math.ceil(xFCorner / strideDepth));
          const yFMax =
              Math.min(outDepth, (filterDepth + xFCorner) / strideDepth);

          // Rows as per standard 2d matrix notation
          for (let xR = 0; xR < inHeight; ++xR) {
            const xRCorner = xR - topPad;
            const xRMin = Math.max(0, Math.ceil(xRCorner / strideHeight));
            const yRMax =
                Math.min(outHeight, (filterHeight + xRCorner) / strideHeight);
            // Columns as per standard 2d matrix notation
            for (let xC = 0; xC < inWidth; ++xC) {
              const xCCorner = xC - leftPad;
              const xCMin = Math.max(0, Math.ceil(xCCorner / strideWidth));
              const yCMax =
                  Math.min(outWidth, (filterWidth + xCCorner) / strideWidth);

              let dotProd = 0;
              for (let yF = xFMin; yF < yFMax; ++yF) {
                const wF = yF * strideDepth - xFCorner;

                for (let yR = xRMin; yR < yRMax; ++yR) {
                  const wR = yR * strideHeight - xRCorner;

                  for (let yC = xCMin; yC < yCMax; ++yC) {
                    const wC = yC * strideWidth - xCCorner;
                    const dyOffset =
                        dyS0 * b + dyS1 * yF + dyS2 * yR + dyS3 * yC;
                    const fltOffset = fltS0 * (filterDepth - 1 - wF) +
                        fltS1 * (filterHeight - 1 - wR) +
                        fltS2 * (filterWidth - 1 - wC) + fltS3 * d1;

                    for (let d2 = 0; d2 < outChannels; ++d2) {
                      const pixel = dyValues[dyOffset + d2];
                      const weight = fltValues[fltOffset + d2];
                      dotProd += pixel * weight;
                    }
                  }
                }
              }
              dxValues[dxS0 * b + dxS1 * xF + dxS2 * xR + dxS3 * xC + d1] =
                  dotProd;
            }
          }
        }
      }
    }
    return dx.toTensor();
  }

  conv2dDerFilter(x: Tensor4D, dy: Tensor4D, convInfo: Conv2DInfo): Tensor4D {
    this.assertNotComplex([x, dy], 'conv2dDerFilter');

    const strideHeight = convInfo.strideHeight;
    const strideWidth = convInfo.strideWidth;
    const filterHeight = convInfo.filterHeight;
    const filterWidth = convInfo.filterWidth;
    const dW = ops.buffer<Rank.R4>(convInfo.filterShape, 'float32');

    const leftPad = convInfo.padInfo.left;
    const topPad = convInfo.padInfo.top;
    const xBuf = this.bufferSync(x);
    const dyBuf = this.bufferSync(dy);
    for (let wR = 0; wR < filterHeight; ++wR) {
      const yRMin = Math.max(0, Math.ceil((topPad - wR) / strideHeight));
      const yRMax = Math.min(
          convInfo.outHeight, (convInfo.inHeight + topPad - wR) / strideHeight);

      for (let wC = 0; wC < filterWidth; ++wC) {
        const yCMin = Math.max(0, Math.ceil((leftPad - wC) / strideWidth));
        const yCMax = Math.min(
            convInfo.outWidth, (convInfo.inWidth + leftPad - wC) / strideWidth);

        for (let d1 = 0; d1 < convInfo.inChannels; ++d1) {
          for (let d2 = 0; d2 < convInfo.outChannels; ++d2) {
            // Need to convolve.
            let dotProd = 0;
            for (let b = 0; b < convInfo.batchSize; ++b) {
              for (let yR = yRMin; yR < yRMax; ++yR) {
                const xR = wR + yR * strideHeight - topPad;
                for (let yC = yCMin; yC < yCMax; ++yC) {
                  const xC = wC + yC * strideWidth - leftPad;
                  dotProd += xBuf.get(b, xR, xC, d1) * dyBuf.get(b, yR, yC, d2);
                }
              }
            }
            dW.set(dotProd, wR, wC, d1, d2);
          }
        }
      }
    }
    return dW.toTensor();
  }

  conv3dDerFilter(x: Tensor5D, dy: Tensor5D, convInfo: Conv3DInfo): Tensor5D {
    const strideDepth = convInfo.strideDepth;
    const strideHeight = convInfo.strideHeight;
    const strideWidth = convInfo.strideWidth;
    const filterDepth = convInfo.filterDepth;
    const filterHeight = convInfo.filterHeight;
    const filterWidth = convInfo.filterWidth;

    const dw = ops.buffer<Rank.R5>(convInfo.filterShape, 'float32');
    const dwValues = dw.values;
    const [dwS0, dwS1, dwS2, dwS3] = dw.strides;
    const dyValues = this.readSync(dy.dataId) as TypedArray;
    const [dyS0, dyS1, dyS2, dyS3] = dy.strides;
    const xValues = this.readSync(x.dataId) as TypedArray;
    const [xS0, xS1, xS2, xS3] = x.strides;

    const frontPad = convInfo.padInfo.front;
    const leftPad = convInfo.padInfo.left;
    const topPad = convInfo.padInfo.top;

    for (let wF = 0; wF < filterDepth; ++wF) {
      const yFMin = Math.max(0, Math.ceil((frontPad - wF) / strideDepth));
      const yFMax = Math.min(
          convInfo.outDepth, (convInfo.inDepth + frontPad - wF) / strideDepth);
      const wOffset1 = wF * dwS0;

      for (let wR = 0; wR < filterHeight; ++wR) {
        const yRMin = Math.max(0, Math.ceil((topPad - wR) / strideHeight));
        const yRMax = Math.min(
            convInfo.outHeight,
            (convInfo.inHeight + topPad - wR) / strideHeight);
        const wOffset2 = wR * dwS1 + wOffset1;

        for (let wC = 0; wC < filterWidth; ++wC) {
          const yCMin = Math.max(0, Math.ceil((leftPad - wC) / strideWidth));
          const yCMax = Math.min(
              convInfo.outWidth,
              (convInfo.inWidth + leftPad - wC) / strideWidth);
          const wOffset3 = wC * dwS2 + wOffset2;

          for (let d1 = 0; d1 < convInfo.inChannels; ++d1) {
            const wOffset4 = d1 * dwS3 + wOffset3;

            for (let d2 = 0; d2 < convInfo.outChannels; ++d2) {
              let dotProd = 0;
              for (let b = 0; b < convInfo.batchSize; ++b) {
                const xOffset1 = b * xS0;
                const yOffset1 = b * dyS0;

                for (let yF = yFMin; yF < yFMax; ++yF) {
                  const xF = wF + yF * strideDepth - frontPad;
                  const xOffset2 = xF * xS1 + xOffset1;
                  const yOffset2 = yF * dyS1 + yOffset1;

                  for (let yR = yRMin; yR < yRMax; ++yR) {
                    const xR = wR + yR * strideHeight - topPad;
                    const xOffset3 = xR * xS2 + xOffset2;
                    const yOffset3 = yR * dyS2 + yOffset2;

                    for (let yC = yCMin; yC < yCMax; ++yC) {
                      const xC = wC + yC * strideWidth - leftPad;
                      const xOffset4 = xC * xS3 + xOffset3;
                      const yOffset4 = yC * dyS3 + yOffset3;

                      dotProd +=
                          xValues[xOffset4 + d1] * dyValues[yOffset4 + d2];
                    }
                  }
                }
              }
              dwValues[wOffset4 + d2] = dotProd;
            }
          }
        }
      }
    }
    return dw.toTensor();
  }

  depthwiseConv2D(x: Tensor4D, filter: Tensor4D, convInfo: Conv2DInfo):
      Tensor4D {
    this.assertNotComplex([x, filter], 'depthwiseConv2D');

    const filterHeight = convInfo.filterHeight;
    const filterWidth = convInfo.filterWidth;
    const dilationHeight = convInfo.dilationHeight;
    const dilationWidth = convInfo.dilationWidth;
    const padLeft = convInfo.padInfo.left;
    const padTop = convInfo.padInfo.top;
    const chMul = convInfo.outChannels / convInfo.inChannels;
    const y = ops.buffer(convInfo.outShape, x.dtype as 'float32');
    const xVals = this.readSync(x.dataId) as TypedArray;
    const wVals = this.readSync(filter.dataId) as TypedArray;
    const yVals = y.values;

    for (let b = 0; b < convInfo.batchSize; ++b) {
      const xOffset1 = b * x.strides[0];
      const yOffset1 = b * y.strides[0];
      for (let yR = 0; yR < convInfo.outHeight; ++yR) {
        const yOffset2 = yOffset1 + yR * y.strides[1];
        const xRCorner = yR * convInfo.strideHeight - padLeft;
        for (let wR = 0; wR < filterHeight; ++wR) {
          const xR = xRCorner + wR * dilationHeight;
          if (xR < 0 || xR >= convInfo.inHeight) {
            continue;
          }
          const wOffset1 = wR * filter.strides[0];
          const xOffset2 = xOffset1 + xR * x.strides[1];
          for (let yC = 0; yC < convInfo.outWidth; ++yC) {
            const yOffset3 = yOffset2 + yC * y.strides[2];
            const xCCorner = yC * convInfo.strideWidth - padTop;
            for (let wC = 0; wC < filterWidth; ++wC) {
              const xC = xCCorner + wC * dilationWidth;
              if (xC < 0 || xC >= convInfo.inWidth) {
                continue;
              }
              const wOffset2 = wOffset1 + wC * filter.strides[1];
              const xOffset3 = xOffset2 + xC * convInfo.inChannels;
              let yOffset4 = yOffset3;
              let wOffset3 = wOffset2;
              for (let d1 = 0; d1 < convInfo.inChannels; ++d1) {
                const xVal = xVals[xOffset3 + d1];
                for (let q = 0; q < chMul; ++q) {
                  yVals[yOffset4 + q] += xVal * wVals[wOffset3 + q];
                }
                yOffset4 += chMul;
                wOffset3 += chMul;
              }
            }
          }
        }
      }
    }

    return y.toTensor() as Tensor4D;
  }

  depthwiseConv2DDerInput(dy: Tensor4D, filter: Tensor4D, convInfo: Conv2DInfo):
      Tensor4D {
    this.assertNotComplex([dy, filter], 'depthwiseConv2DDerInput');

    const dx = ops.buffer<Rank.R4>(convInfo.inShape, 'float32');
    const dxValues = dx.values;
    const [dxS0, dxS1, dxS2] = dx.strides;
    const dyValues = this.readSync(dy.dataId) as TypedArray;
    const [dyS0, dyS1, dyS2] = dy.strides;
    const fltValues = this.readSync(filter.dataId) as TypedArray;
    const [fltS0, fltS1, fltS2] = filter.strides;
    const {
      batchSize,
      filterHeight,
      filterWidth,
      inChannels,
      inHeight,
      inWidth,
      outChannels,
      outHeight,
      outWidth,
      strideHeight,
      strideWidth
    } = convInfo;
    const topPad = filterHeight - 1 - convInfo.padInfo.top;
    const leftPad = filterWidth - 1 - convInfo.padInfo.left;
    const chMul = outChannels / inChannels;

    for (let b = 0; b < batchSize; ++b) {
      for (let d1 = 0; d1 < inChannels; ++d1) {
        for (let xR = 0; xR < inHeight; ++xR) {
          const xRCorner = xR - topPad;
          const xRMin = Math.max(0, Math.ceil(xRCorner / strideHeight));
          const yRMax =
              Math.min(outHeight, (filterHeight + xRCorner) / strideHeight);

          for (let xC = 0; xC < inWidth; ++xC) {
            const xCCorner = xC - leftPad;
            const xCMin = Math.max(0, Math.ceil(xCCorner / strideWidth));
            const yCMax =
                Math.min(outWidth, (filterWidth + xCCorner) / strideWidth);

            let dotProd = 0;
            for (let yR = xRMin; yR < yRMax; ++yR) {
              const wR = yR * strideHeight - xRCorner;

              for (let yC = xCMin; yC < yCMax; ++yC) {
                const wC = yC * strideWidth - xCCorner;
                const dyOffset = dyS0 * b + dyS1 * yR + dyS2 * yC;
                const fltOffset = fltS0 * (filterHeight - 1 - wR) +
                    fltS1 * (filterWidth - 1 - wC) + fltS2 * d1;

                for (let dm = 0; dm < chMul; ++dm) {
                  const d2 = d1 * chMul + dm;
                  const pixel = dyValues[dyOffset + d2];
                  const weight = fltValues[fltOffset + dm];
                  dotProd += pixel * weight;
                }
              }
            }
            dxValues[dxS0 * b + dxS1 * xR + dxS2 * xC + d1] = dotProd;
          }
        }
      }
    }
    return dx.toTensor();
  }

  depthwiseConv2DDerFilter(x: Tensor4D, dy: Tensor4D, convInfo: Conv2DInfo):
      Tensor4D {
    this.assertNotComplex([x, dy], 'depthwiseConv2DDerFilter');

    const strideHeight = convInfo.strideHeight;
    const strideWidth = convInfo.strideWidth;
    const filterHeight = convInfo.filterHeight;
    const filterWidth = convInfo.filterWidth;
    const dW = ops.buffer<Rank.R4>(convInfo.filterShape, 'float32');

    const leftPad = convInfo.padInfo.left;
    const topPad = convInfo.padInfo.top;
    const chMul = convInfo.outChannels / convInfo.inChannels;

    const xBuf = this.bufferSync(x);
    const dyBuf = this.bufferSync(dy);
    for (let wR = 0; wR < filterHeight; ++wR) {
      const yRMin = Math.max(0, Math.ceil((topPad - wR) / strideHeight));
      const yRMax = Math.min(
          convInfo.outHeight, (convInfo.inHeight + topPad - wR) / strideHeight);

      for (let wC = 0; wC < filterWidth; ++wC) {
        const yCMin = Math.max(0, Math.ceil((leftPad - wC) / strideWidth));
        const yCMax = Math.min(
            convInfo.outWidth, (convInfo.inWidth + leftPad - wC) / strideWidth);

        for (let d2 = 0; d2 < convInfo.outChannels; ++d2) {
          const d1 = Math.trunc(d2 / chMul);
          const dm = d2 % chMul;

          let dotProd = 0;
          for (let b = 0; b < convInfo.batchSize; ++b) {
            for (let yR = yRMin; yR < yRMax; ++yR) {
              const xR = wR + yR * strideHeight - topPad;
              for (let yC = yCMin; yC < yCMax; ++yC) {
                const xC = wC + yC * strideWidth - leftPad;
                dotProd += xBuf.get(b, xR, xC, d1) * dyBuf.get(b, yR, yC, d2);
              }
            }
          }
          dW.set(dotProd, wR, wC, d1, dm);
        }
      }
    }
    return dW.toTensor();
  }

  tile<T extends Tensor>(x: T, reps: number[]): T {
    this.assertNotComplex(x, 'tile');
    return tile(this.bufferSync(x), reps) as T;
  }

  pad<T extends Tensor>(
      x: T, paddings: Array<[number, number]>, constantValue: number): T {
    this.assertNotComplex(x, 'pad');

    const outShape = paddings.map(
        (p, i) => p[0] /* beforePad */ + x.shape[i] + p[1] /* afterPad */);
    const start = paddings.map(p => p[0]);
    const xBuffer = this.bufferSync(x);
    const buffer = ops.buffer(outShape, x.dtype as 'float32');
    if (constantValue !== 0) {
      buffer.values.fill(constantValue);
    }

    for (let i = 0; i < x.size; i++) {
      const coords = xBuffer.indexToLoc(i);
      const outCoords = coords.map((c, i) => c + start[i]);
      buffer.set(xBuffer.get(...coords), ...outCoords);
    }
    return buffer.toTensor() as T;
  }

  transpose<T extends Tensor>(x: T, perm: number[]): T {
    this.assertNotComplex(x, 'transpose');

    const newShape: number[] = new Array(x.rank);
    for (let i = 0; i < newShape.length; i++) {
      newShape[i] = x.shape[perm[i]];
    }
    const values = this.readSync(x.dataId) as TypedArray;
    const result = buffer(newShape, x.dtype);

    const xBuf = this.bufferSync(x);
    for (let i = 0; i < x.size; ++i) {
      const loc = xBuf.indexToLoc(i);

      // Permute location.
      const newLoc: number[] = new Array(loc.length);
      for (let i = 0; i < newLoc.length; i++) {
        newLoc[i] = loc[perm[i]];
      }

      const newIndex = result.locToIndex(newLoc);
      result.values[newIndex] = values[i];
    }
    return result.toTensor() as T;
  }

  gather<T extends Tensor>(x: T, indices: Tensor1D, axis: number): T {
    this.assertNotComplex([x, indices], 'gather');

    const newShape: number[] = x.shape.slice();
    const indicesValues = this.readSync(indices.dataId) as TypedArray;
    newShape[axis] = indicesValues.length;
    const result = buffer(newShape, x.dtype);
    const xBuf = this.bufferSync(x);

    for (let i = 0; i < result.size; ++i) {
      const newLoc = result.indexToLoc(i);

      const originalLoc: number[] = newLoc.slice();
      originalLoc[axis] = indicesValues[newLoc[axis]];

      const originalIndex = xBuf.locToIndex(originalLoc);
      result.values[i] = xBuf.values[originalIndex];
    }
    return result.toTensor() as T;
  }

  batchToSpaceND<T extends Tensor>(
      x: T, blockShape: number[], crops: number[][]): T {
    this.assertNotComplex([x], 'batchToSpaceND');

    const prod = blockShape.reduce((a, b) => a * b);

    const reshaped = array_ops_util.getReshaped(x.shape, blockShape, prod);
    const permuted =
        array_ops_util.getPermuted(reshaped.length, blockShape.length);
    const reshapedPermuted =
        array_ops_util.getReshapedPermuted(x.shape, blockShape, prod);
    const sliceBeginCoords =
        array_ops_util.getSliceBeginCoords(crops, blockShape.length);
    const sliceSize =
        array_ops_util.getSliceSize(reshapedPermuted, crops, blockShape.length);

    return x.reshape(reshaped)
               .transpose(permuted)
               .reshape(reshapedPermuted)
               .slice(sliceBeginCoords, sliceSize) as T;
  }

  spaceToBatchND<T extends Tensor>(
      x: T, blockShape: number[], paddings: Array<[number, number]>): T {
    this.assertNotComplex([x], 'spaceToBatchND');

    const prod = blockShape.reduce((a, b) => a * b);

    const completePaddings: Array<[number, number]> = [[0, 0]];
    completePaddings.push(...paddings);
    for (let i = 1 + blockShape.length; i < x.shape.length; ++i) {
      completePaddings.push([0, 0]);
    }

    const paddedX = x.pad(completePaddings);

    const reshapedPaddedShape =
        array_ops_util.getReshaped(paddedX.shape, blockShape, prod, false);
    const permutedReshapedPaddedPermutation = array_ops_util.getPermuted(
        reshapedPaddedShape.length, blockShape.length, false);
    const flattenShape = array_ops_util.getReshapedPermuted(
        paddedX.shape, blockShape, prod, false);

    return paddedX.reshape(reshapedPaddedShape)
               .transpose(permutedReshapedPaddedPermutation)
               .reshape(flattenShape) as T;
  }

  private pool(x: Tensor4D, convInfo: Conv2DInfo, poolType: 'max'|'avg'):
      Tensor4D {
    this.assertNotComplex(x, 'pool');

    const strideHeight = convInfo.strideHeight;
    const strideWidth = convInfo.strideWidth;
    const dilationHeight = convInfo.dilationHeight;
    const dilationWidth = convInfo.dilationWidth;
    const effectiveFilterHeight = convInfo.effectiveFilterHeight;
    const effectiveFilterWidth = convInfo.effectiveFilterWidth;
    const padTop = convInfo.padInfo.top;
    const padLeft = convInfo.padInfo.left;

    const initialValue =
        (poolType === 'max' ? Number.NEGATIVE_INFINITY :
                              Number.POSITIVE_INFINITY);

    const xValues = this.readSync(x.dataId) as TypedArray;
    const output = ops.buffer(convInfo.outShape, x.dtype);
    const outputVals = output.values;

    const outputBatchStrides =
        convInfo.outShape[1] * convInfo.outShape[2] * convInfo.outShape[3];
    const outputRowStrides = convInfo.outShape[2] * convInfo.outShape[3];
    const outputColStrides = convInfo.outShape[3];

    for (let b = 0; b < convInfo.batchSize; ++b) {
      const outputBatchOffset = b * outputBatchStrides;
      const inputBatchOffset = b * x.strides[0];
      for (let d = 0; d < convInfo.inChannels; ++d) {
        for (let yR = 0; yR < convInfo.outHeight; ++yR) {
          const xRCorner = yR * strideHeight - padTop;
          const xRMin = Math.max(0, xRCorner);
          const xRMax =
              Math.min(convInfo.inHeight, effectiveFilterHeight + xRCorner);
          const outputRowOffset = outputBatchOffset + yR * outputRowStrides;
          for (let yC = 0; yC < convInfo.outWidth; ++yC) {
            const xCCorner = yC * strideWidth - padLeft;
            const xCMin = Math.max(0, xCCorner);
            const xCMax =
                Math.min(convInfo.inWidth, effectiveFilterWidth + xCCorner);
            let minMaxValue = initialValue;
            let avgValue = 0;
            let count = 0;
            for (let xR = xRMin; xR < xRMax; xR += dilationHeight) {
              const xROffset = inputBatchOffset + xR * x.strides[1];
              for (let xC = xCMin; xC < xCMax; xC += dilationWidth) {
                const xCOffset = xROffset + xC * x.strides[2];
                const pixel = xValues[xCOffset + d];
                if ((poolType === 'max' && pixel > minMaxValue)) {
                  minMaxValue = pixel;
                } else if (poolType === 'avg') {
                  avgValue += pixel;
                  count++;
                }
              }
              if (isNaN(minMaxValue)) {
                break;
              }
            }
            const outputOffset = outputRowOffset + yC * outputColStrides + d;
            outputVals[outputOffset] =
                poolType === 'avg' ? avgValue / count : minMaxValue;
          }
        }
      }
    }
    return output.toTensor() as Tensor4D;
  }

  maxPool(x: Tensor4D, convInfo: Conv2DInfo): Tensor4D {
    return this.pool(x, convInfo, 'max');
  }

  private maxPoolPositions(x: Tensor4D, convInfo: Conv2DInfo): Tensor4D {
    const maxPositions = ops.buffer(convInfo.outShape, 'int32');
    const strideHeight = convInfo.strideHeight;
    const strideWidth = convInfo.strideWidth;
    const dilationHeight = convInfo.dilationHeight;
    const dilationWidth = convInfo.dilationWidth;
    const effectiveFilterHeight = convInfo.effectiveFilterHeight;
    const effectiveFilterWidth = convInfo.effectiveFilterWidth;
    const padTop = convInfo.padInfo.top;
    const padLeft = convInfo.padInfo.left;

    const xBuf = this.bufferSync(x);
    for (let b = 0; b < convInfo.batchSize; ++b) {
      for (let d = 0; d < convInfo.inChannels; ++d) {
        for (let yR = 0; yR < convInfo.outHeight; ++yR) {
          const xRCorner = yR * strideHeight - padTop;
          let xRMin = xRCorner;
          while (xRMin < 0) {
            xRMin += dilationHeight;
          }
          // const xRMin = Math.max(0, xRCorner);
          const xRMax =
              Math.min(convInfo.inHeight, effectiveFilterHeight + xRCorner);
          for (let yC = 0; yC < convInfo.outWidth; ++yC) {
            const xCCorner = yC * strideWidth - padLeft;
            let xCMin = xCCorner;
            while (xCMin < 0) {
              xCMin += dilationWidth;
            }
            const xCMax =
                Math.min(convInfo.inWidth, effectiveFilterWidth + xCCorner);
            let maxValue = Number.NEGATIVE_INFINITY;
            let maxPosition = -1;

            for (let xR = xRMin; xR < xRMax; xR += dilationHeight) {
              const wR = xR - xRCorner;
              for (let xC = xCMin; xC < xCMax; xC += dilationWidth) {
                const wC = xC - xCCorner;
                const pixel = xBuf.get(b, xR, xC, d);
                if (pixel > maxValue) {
                  maxValue = pixel;
                  maxPosition = wR * effectiveFilterWidth + wC;
                }
              }
            }
            maxPositions.set(maxPosition, b, yR, yC, d);
          }
        }
      }
    }
    return maxPositions.toTensor() as Tensor4D;
  }

  maxPoolBackprop(dy: Tensor4D, x: Tensor4D, y: Tensor4D, convInfo: Conv2DInfo):
      Tensor4D {
    this.assertNotComplex([x, y], 'maxPoolBackprop');

    const maxPositions = this.maxPoolPositions(x, convInfo);
    const strideHeight = convInfo.strideHeight;
    const strideWidth = convInfo.strideWidth;
    const dilationHeight = convInfo.dilationHeight;
    const dilationWidth = convInfo.dilationWidth;
    const effectiveFilterHeight = convInfo.effectiveFilterHeight;
    const effectiveFilterWidth = convInfo.effectiveFilterWidth;
    const padLeft = effectiveFilterWidth - 1 - convInfo.padInfo.left;
    const padTop = effectiveFilterHeight - 1 - convInfo.padInfo.top;
    const dx = ops.buffer<Rank.R4>(x.shape, 'float32');

    const maxPosBuf = this.bufferSync(maxPositions);
    const dyBuf = this.bufferSync(dy);

    for (let b = 0; b < convInfo.batchSize; ++b) {
      for (let d = 0; d < convInfo.inChannels; ++d) {
        for (let dxR = 0; dxR < convInfo.inHeight; ++dxR) {
          for (let dxC = 0; dxC < convInfo.inWidth; ++dxC) {
            // Shader code begins.
            const dyRCorner = dxR - padTop;
            const dyCCorner = dxC - padLeft;
            let dotProd = 0;
            for (let wR = 0; wR < effectiveFilterHeight; wR += dilationHeight) {
              const dyR = (dyRCorner + wR) / strideHeight;
              if (dyR < 0 || dyR >= convInfo.outHeight ||
                  Math.floor(dyR) !== dyR) {
                continue;
              }
              for (let wC = 0; wC < effectiveFilterWidth; wC += dilationWidth) {
                const dyC = (dyCCorner + wC) / strideWidth;
                if (dyC < 0 || dyC >= convInfo.outWidth ||
                    Math.floor(dyC) !== dyC) {
                  continue;
                }
                const maxPos = effectiveFilterHeight * effectiveFilterWidth -
                    1 - maxPosBuf.get(b, dyR, dyC, d);
                const curPos = wR * effectiveFilterWidth + wC;

                const mask = maxPos === curPos ? 1 : 0;
                if (mask === 0) {
                  continue;
                }

                const pixel = dyBuf.get(b, dyR, dyC, d);
                dotProd += pixel * mask;
              }
            }
            dx.set(dotProd, b, dxR, dxC, d);
          }
        }
      }
    }
    return dx.toTensor();
  }

  avgPoolBackprop(dy: Tensor4D, x: Tensor4D, convInfo: Conv2DInfo): Tensor4D {
    this.assertNotComplex([dy, x], 'avgPoolBackprop');

    const strideHeight = convInfo.strideHeight;
    const strideWidth = convInfo.strideWidth;
    const filterHeight = convInfo.filterHeight;
    const filterWidth = convInfo.filterWidth;
    const dilationHeight = convInfo.dilationHeight;
    const dilationWidth = convInfo.dilationWidth;
    const effectiveFilterHeight = convInfo.effectiveFilterHeight;
    const effectiveFilterWidth = convInfo.effectiveFilterWidth;
    const padLeft = effectiveFilterWidth - 1 - convInfo.padInfo.left;
    const padTop = effectiveFilterHeight - 1 - convInfo.padInfo.top;
    const dx = ops.buffer<Rank.R4>(x.shape, 'float32');

    const avgMultiplier = 1 / (filterHeight * filterWidth);

    const dyBuf = this.bufferSync(dy);

    for (let b = 0; b < convInfo.batchSize; ++b) {
      for (let d = 0; d < convInfo.inChannels; ++d) {
        for (let dxR = 0; dxR < convInfo.inHeight; ++dxR) {
          for (let dxC = 0; dxC < convInfo.inWidth; ++dxC) {
            // Shader code begins.
            const dyRCorner = dxR - padTop;
            const dyCCorner = dxC - padLeft;
            let dotProd = 0;
            for (let wR = 0; wR < effectiveFilterHeight; wR += dilationHeight) {
              const dyR = (dyRCorner + wR) / strideHeight;
              if (dyR < 0 || dyR >= convInfo.outHeight ||
                  Math.floor(dyR) !== dyR) {
                continue;
              }
              for (let wC = 0; wC < effectiveFilterWidth; wC += dilationWidth) {
                const dyC = (dyCCorner + wC) / strideWidth;
                if (dyC < 0 || dyC >= convInfo.outWidth ||
                    Math.floor(dyC) !== dyC) {
                  continue;
                }

                const pixel = dyBuf.get(b, dyR, dyC, d);
                dotProd += pixel;
              }
            }
            dx.set(dotProd * avgMultiplier, b, dxR, dxC, d);
          }
        }
      }
    }
    return dx.toTensor();
  }

  cast<T extends Tensor>(x: T, dtype: DataType): T {
    return backend_util.castTensor(x, dtype, this);
  }

  reshape<R extends Rank>(x: Tensor, shape: ShapeMap[R]): Tensor<R> {
    return backend_util.reshapeTensor(x, shape);
  }

  avgPool(x: Tensor4D, convInfo: Conv2DInfo): Tensor4D {
    this.assertNotComplex(x, 'avgPool');

    return this.pool(x, convInfo, 'avg').toFloat();
  }

  resizeBilinear(
      x: Tensor4D, newHeight: number, newWidth: number,
      alignCorners: boolean): Tensor4D {
    this.assertNotComplex(x, 'resizeBilinear');

    const [batch, oldHeight, oldWidth, numChannels] = x.shape;
    const xValues = this.readSync(x.dataId) as TypedArray;
    const result = new Float32Array(
        util.sizeFromShape([batch, newHeight, newWidth, numChannels]));

    const effectiveInputSize: [number, number] = [
      (alignCorners && newHeight > 1) ? oldHeight - 1 : oldHeight,
      (alignCorners && newWidth > 1) ? oldWidth - 1 : oldWidth
    ];

    const effectiveOutputSize: [number, number] = [
      (alignCorners && newHeight > 1) ? newHeight - 1 : newHeight,
      (alignCorners && newWidth > 1) ? newWidth - 1 : newWidth
    ];
    let outputIdx = 0;
    const effectiveRowSizeRatio =
        effectiveInputSize[0] / effectiveOutputSize[0];
    const effectiveColSizeRatio =
        effectiveInputSize[1] / effectiveOutputSize[1];
    for (let b = 0; b < batch; b++) {
      for (let r = 0; r < newHeight; r++) {
        const sourceFracRow = effectiveRowSizeRatio * r;
        const sourceRowFloor = Math.floor(sourceFracRow);
        const rowFrac = sourceFracRow - sourceRowFloor;
        const sourceRowCeil = Math.min(oldHeight - 1, Math.ceil(sourceFracRow));
        const topRowOffset = b * x.strides[0] + sourceRowFloor * x.strides[1];
        const botRowOffset = b * x.strides[0] + sourceRowCeil * x.strides[1];
        for (let c = 0; c < newWidth; c++) {
          const sourceFracCol = effectiveColSizeRatio * c;
          const sourceColFloor = Math.floor(sourceFracCol);
          const colFrac = sourceFracCol - sourceColFloor;
          const sourceColCeil =
              Math.min(oldWidth - 1, Math.ceil(sourceFracCol));
          const topLeftOffest = topRowOffset + sourceColFloor * x.strides[2];
          const botLeftOffset = botRowOffset + sourceColFloor * x.strides[2];
          const topRightOffset = topRowOffset + +sourceColCeil * x.strides[2];
          const botRightOffest = botRowOffset + sourceColCeil * x.strides[2];
          for (let d = 0; d < numChannels; d++) {
            // Begin shader.

            // Compute the fractional index of the source.
            const topLeft = xValues[topLeftOffest + d];
            const bottomLeft = xValues[botLeftOffset + d];
            const topRight = xValues[topRightOffset + d];
            const bottomRight = xValues[botRightOffest + d];

            const top = topLeft + (topRight - topLeft) * colFrac;
            const bottom = bottomLeft + (bottomRight - bottomLeft) * colFrac;
            const newValue = top + (bottom - top) * rowFrac;

            result[outputIdx++] = newValue;
          }
        }
      }
    }
    return ops.tensor(result, [batch, newHeight, newWidth, numChannels]);
  }

  resizeBilinearBackprop(dy: Tensor4D, x: Tensor4D, alignCorners: boolean) {
    this.assertNotComplex([dy, x], 'resizeBilinearBackprop');

    const [batch, xHeight, xWidth, depth] = x.shape;
    const [, yHeight, yWidth] = dy.shape;

    const output = new Float32Array(batch * xHeight * xWidth * depth);

    // In the backwards pass, we want to find the pixels that were generated
    // for each pixel in the input image the forward pass and add the
    // corresponding coefficient from dy to the gradient (with some
    // interpolation).

    const effectiveXSize: [number, number] = [
      (alignCorners && yHeight > 1) ? xHeight - 1 : xHeight,
      (alignCorners && yWidth > 1) ? xWidth - 1 : xWidth
    ];

    const effectiveYSize: [number, number] = [
      (alignCorners && yHeight > 1) ? yHeight - 1 : yHeight,
      (alignCorners && yWidth > 1) ? yWidth - 1 : yWidth
    ];

    const heightScale = effectiveXSize[0] / effectiveYSize[0];
    const widthScale = effectiveXSize[1] / effectiveYSize[1];

    // Reference implementation
    // tslint:disable-next-line:max-line-length
    // https://github.com/tensorflow/tensorflow/blob/3039375c86a5bbc9610c7725dcaa95d635f87ba2/tensorflow/core/kernels/resize_bilinear_op.cc#L275

    const dyValues = this.readSync(dy.dataId) as TypedArray;
    let offset = 0;
    for (let b = 0; b < batch; b++) {
      const bOffset = b * x.strides[0];
      for (let r = 0; r < yHeight; r++) {
        const dxR = r * heightScale;
        const topDxRIndex = Math.floor(dxR);
        const bottomDxRIndex = Math.min(Math.ceil(dxR), xHeight - 1);

        const topDxROffset = bOffset + topDxRIndex * x.strides[1];
        const bottomDxROffset = bOffset + bottomDxRIndex * x.strides[1];

        const dxRLerp = dxR - topDxRIndex;
        const inverseDxRLerp = 1.0 - dxRLerp;
        for (let c = 0; c < yWidth; c++) {
          const dxC = c * widthScale;
          const leftDxCIndex = Math.floor(dxC);
          const rightDxCIndex = Math.min(Math.ceil(dxC), xWidth - 1);
          const dxCLerp = dxC - leftDxCIndex;
          const inverseDxCLerp = 1.0 - dxCLerp;

          const topLeftRCOffset = topDxROffset + leftDxCIndex * x.strides[2];
          const topRightRCOffset = topDxROffset + rightDxCIndex * x.strides[2];
          const bottomLeftRCOffset =
              bottomDxROffset + leftDxCIndex * x.strides[2];
          const bottomRightRCOffset =
              bottomDxROffset + rightDxCIndex * x.strides[2];

          const inverseDxRLerpTimesInverseDxCLerp =
              inverseDxRLerp * inverseDxCLerp;
          const inverseDxRLerpTimesDxCLerp = inverseDxRLerp * dxCLerp;
          const dxRLerpTimesInverseDxCLerp = dxRLerp * inverseDxCLerp;
          const dxRLerpTimesDxCLerp = dxRLerp * dxCLerp;
          for (let d = 0; d < depth; d++) {
            const dyVal = dyValues[offset++];
            output[topLeftRCOffset + d] +=
                dyVal * inverseDxRLerpTimesInverseDxCLerp;
            output[topRightRCOffset + d] += dyVal * inverseDxRLerpTimesDxCLerp;
            output[bottomLeftRCOffset + d] +=
                dyVal * dxRLerpTimesInverseDxCLerp;
            output[bottomRightRCOffset + d] += dyVal * dxRLerpTimesDxCLerp;
          }
        }
      }
    }
    return ops.tensor4d(output, [batch, xWidth, xHeight, depth], x.dtype);
  }

  resizeNearestNeighbor(
      x: Tensor4D, newHeight: number, newWidth: number,
      alignCorners: boolean): Tensor4D {
    this.assertNotComplex(x, 'resizeNearestNeighbor');

    const [batch, oldHeight, oldWidth, numChannels] = x.shape;
    const xValues = this.readSync(x.dataId) as TypedArray;
    const output = new Float32Array(batch * newHeight * newWidth * numChannels);

    const effectiveInputSize: [number, number] = [
      (alignCorners && newHeight > 1) ? oldHeight - 1 : oldHeight,
      (alignCorners && newWidth > 1) ? oldWidth - 1 : oldWidth
    ];

    const effectiveOutputSize: [number, number] = [
      (alignCorners && newHeight > 1) ? newHeight - 1 : newHeight,
      (alignCorners && newWidth > 1) ? newWidth - 1 : newWidth
    ];

    const effectiveRowSizeRatio =
        effectiveInputSize[0] / effectiveOutputSize[0];
    const effectiveColSizeRatio =
        effectiveInputSize[1] / effectiveOutputSize[1];

    let outputOffset = 0;
    for (let b = 0; b < batch; b++) {
      const batchOffset = b * x.strides[0];
      for (let r = 0; r < newHeight; r++) {
        const sourceFracRow = effectiveRowSizeRatio * r;
        const sourceNearestRow = Math.min(
            oldHeight - 1,
            alignCorners ? Math.round(sourceFracRow) :
                           Math.floor(sourceFracRow));
        const rowOffset = batchOffset + sourceNearestRow * x.strides[1];
        for (let c = 0; c < newWidth; c++) {
          const sourceFracCol = effectiveColSizeRatio * c;
          const sourceNearestCol = Math.min(
              oldWidth - 1,
              alignCorners ? Math.round(sourceFracCol) :
                             Math.floor(sourceFracCol));
          const colOffset = rowOffset + sourceNearestCol * x.strides[2];
          for (let d = 0; d < numChannels; d++) {
            // Begin shader.
            // Compute the fractional index of the source.
            const newVal = xValues[colOffset + d];
            output[outputOffset++] = newVal;
          }
        }
      }
    }
    return ops.tensor(
        output, [batch, newHeight, newWidth, numChannels], x.dtype);
  }

  resizeNearestNeighborBackprop(
      dy: Tensor4D, x: Tensor4D, alignCorners: boolean) {
    this.assertNotComplex([dy, x], 'resizeNearestNeighborBackprop');

    const [batch, xHeight, xWidth, depth] = x.shape;
    const [, yHeight, yWidth] = dy.shape;

    const output = new Float32Array(batch * xHeight * xWidth * depth);
    const dyValues = this.readSync(dy.dataId) as TypedArray;

    // In the backwards pass, we want to find the pixels that were generated
    // for each pixel in the input image the forward pass

    const effectiveXSize: [number, number] = [
      (alignCorners && yHeight > 1) ? xHeight - 1 : xHeight,
      (alignCorners && yWidth > 1) ? xWidth - 1 : xWidth
    ];

    const effectiveYSize: [number, number] = [
      (alignCorners && yHeight > 1) ? yHeight - 1 : yHeight,
      (alignCorners && yWidth > 1) ? yWidth - 1 : yWidth
    ];

    const heightScale = effectiveXSize[0] / effectiveYSize[0];
    const widthScale = effectiveXSize[1] / effectiveYSize[1];

    const invHeightScale = 1 / heightScale;
    const invWidthScale = 1 / widthScale;

    // This defines the size of the window of values around a particular
    // index in dy that we want to search for contributions to dx.
    const winHeight = (Math.ceil(invHeightScale) * 2) + 2;
    const winWidth = (Math.ceil(invWidthScale) * 2) + 2;

    // Loop over the output space.
    for (let b = 0; b < batch; b++) {
      const batchOffset = b * x.strides[0];
      for (let r = 0; r < xHeight; r++) {
        const rowOffset = batchOffset + r * x.strides[1];

        // Compute bounds for where in dy we will look
        const startRLerp = Math.floor(r * invHeightScale);
        const startDyR = Math.floor(startRLerp - (winHeight / 2));
        for (let c = 0; c < xWidth; c++) {
          const colOffset = rowOffset + c * x.strides[2];

          // Compute bounds for where in dy we will look
          const startCLerp = Math.floor(c * invWidthScale);
          const startDyC = Math.floor(startCLerp - (winWidth / 2));

          for (let d = 0; d < depth; d++) {
            let accum = 0;
            // loop over dy

            for (let dyRIndex = 0; dyRIndex < winHeight; dyRIndex++) {
              const dyR = dyRIndex + startDyR;
              // Guard against the window exceeding the bounds of dy
              if (dyR < 0 || dyR >= yHeight) {
                continue;
              }

              const dyROffset = batchOffset + dyR * dy.strides[1];
              const sourceFracRow = dyR * heightScale;
              const sourceNearestRow = Math.min(
                  xHeight - 1,
                  alignCorners ? Math.round(sourceFracRow) :
                                 Math.floor(sourceFracRow));
              if (r !== sourceNearestRow) {
                continue;
              }
              for (let dyCIndex = 0; dyCIndex < winWidth; dyCIndex++) {
                const dyC = dyCIndex + startDyC;
                // Guard against the window exceeding the bounds of dy
                if (dyC < 0 || dyC >= yWidth) {
                  continue;
                }

                const dyCOffset = dyROffset + dyC * dy.strides[2];
                const sourceFracCol = dyC * widthScale;
                const sourceNearestCol = Math.min(
                    xWidth - 1,
                    alignCorners ? Math.round(sourceFracCol) :
                                   Math.floor(sourceFracCol));

                if (c === sourceNearestCol) {
                  accum += dyValues[dyCOffset + d];
                }
              }
            }
            output[colOffset + d] = accum;
          }
        }
      }
    }
    return ops.tensor4d(output, x.shape, x.dtype);
  }

  batchNormalization(
      x: Tensor4D, mean: Tensor4D|Tensor1D, variance: Tensor4D|Tensor1D,
      varianceEpsilon: number, scale?: Tensor4D|Tensor1D,
      offset?: Tensor4D|Tensor1D): Tensor4D {
    this.assertNotComplex([x, mean, variance, scale, offset], 'batchNorm');

    const xVals = this.readSync(x.dataId) as TypedArray;
    const mVals = this.readSync(mean.dataId) as TypedArray;
    const varVals = this.readSync(variance.dataId) as TypedArray;
    const sVals = scale ? this.readSync(scale.dataId) as TypedArray :
                          new Float32Array([1]);
    const offVals = offset ? this.readSync(offset.dataId) as TypedArray :
                             new Float32Array([0]);
    const outVals = new Float32Array(xVals.length);

    const offValsLength = offVals.length;
    const sValsLength = sVals.length;
    const varValsLength = varVals.length;
    const mValsLength = mVals.length;

    let offi = 0;
    let mi = 0;
    let si = 0;
    let vi = 0;
    for (let i = 0; i < xVals.length; ++i) {
      outVals[i] = offVals[offi++] +
          (xVals[i] - mVals[mi++]) * sVals[si++] /
              Math.sqrt(varVals[vi++] + varianceEpsilon);
      if (offi >= offValsLength) {
        offi = 0;
      }
      if (mi >= mValsLength) {
        mi = 0;
      }
      if (si >= sValsLength) {
        si = 0;
      }
      if (vi >= varValsLength) {
        vi = 0;
      }
    }
    return tensor4d(outVals, x.shape);
  }

  localResponseNormalization4D(
      x: Tensor4D, depthRadius: number, bias: number, alpha: number,
      beta: number): Tensor4D {
    this.assertNotComplex(x, 'localResponseNormalization4D');

    const channels = x.shape[3];
    const maxD = channels - 1;
    const xValues = this.readSync(x.dataId) as TypedArray;
    const size = x.size;
    const result = new Float32Array(size);

    function sumAcrossChannels(offset: number) {
      const currentChannel = offset % channels;
      let beginSumOffset =
          offset - currentChannel + Math.max(0, currentChannel - depthRadius);
      const endSumOffset = offset - currentChannel +
          Math.min(currentChannel + depthRadius, maxD);

      let sum = 0.0;
      for (; beginSumOffset <= endSumOffset; beginSumOffset++) {
        const z = xValues[beginSumOffset];
        sum += z * z;
      }
      return sum;
    }

    for (let offset = 0; offset < size; offset++) {
      const sum = sumAcrossChannels(offset);
      const val = xValues[offset] * Math.pow(bias + alpha * sum, -beta);
      result[offset] = val;
    }

    return ops.tensor4d(result, x.shape);
  }

  LRNGrad(
      dy: Tensor4D, inputImage: Tensor4D, outputImage: Tensor4D,
      depthRadius: number, bias: number, alpha: number,
      beta: number): Tensor4D {
    this.assertNotComplex(dy, 'LRNGrad');
    const channels = dy.shape[3];
    const dyValues = this.readSync(dy.dataId) as TypedArray;
    const inputImageValues = this.readSync(inputImage.dataId) as TypedArray;
    const outputImageValues = this.readSync(outputImage.dataId) as TypedArray;
    const result = new Float32Array(dy.size);
    const size = dy.size;

    for (let offset = 0; offset < size; offset++) {
      const currentChannel = offset % channels;
      const depthBegin =
          (offset - currentChannel) + Math.max(0, currentChannel - depthRadius);
      const depthEnd = (offset - currentChannel) +
          Math.min(channels, currentChannel + depthRadius + 1);

      let norm = 0;
      for (let k = depthBegin; k < depthEnd; k++) {
        norm += Math.pow(inputImageValues[k], 2);
      }
      norm = alpha * norm + bias;

      for (let k = depthBegin; k < depthEnd; k++) {
        let dyi = -2 * alpha * beta * inputImageValues[k] *
            outputImageValues[offset] / norm;
        if (offset === k) {
          dyi += Math.pow(norm, -beta);
        }
        dyi *= dyValues[offset];
        result[k] += dyi;
      }
    }
    return ops.tensor4d(result, dy.shape);
  }

  multinomial(
      logits: Tensor2D, normalized: boolean, numSamples: number,
      seed: number): Tensor2D {
    this.assertNotComplex(logits, 'multinomial');

    const probabilities = normalized ? logits : ops.softmax(logits);
    const batchSize = probabilities.shape[0];
    const numEvents = probabilities.shape[1];
    const res = ops.zeros<Rank.R2>([batchSize, numSamples], 'int32');
    const resVals = this.readSync(res.dataId) as TypedArray;
    const probVals = this.readSync(probabilities.dataId) as TypedArray;

    for (let b = 0; b < batchSize; ++b) {
      const offset = b * numEvents;
      // The cdf won't include the last event. It will be implicit if no other
      // event happened.
      const cdf = new Float32Array(numEvents - 1);
      cdf[0] = probVals[offset];
      for (let event = 1; event < cdf.length; ++event) {
        cdf[event] = cdf[event - 1] + probVals[offset + event];
      }

      const random = seedrandom.alea(seed.toString());
      const outOffset = b * numSamples;
      for (let sampleId = 0; sampleId < numSamples; ++sampleId) {
        const r = random();

        // Assume last event happened by default.
        resVals[outOffset + sampleId] = cdf.length;

        for (let event = 0; event < cdf.length; event++) {
          if (r < cdf[event]) {
            resVals[outOffset + sampleId] = event;
            break;
          }
        }
      }
    }
    return res;
  }

  oneHot(indices: Tensor1D, depth: number, onValue: number, offValue: number):
      Tensor2D {
    this.assertNotComplex(indices, 'oneHot');

    const res = new Float32Array(indices.size * depth);
    res.fill(offValue);
    const indicesVal = this.readSync(indices.dataId) as TypedArray;

    for (let event = 0; event < indices.size; ++event) {
      if (indicesVal[event] >= 0 && indicesVal[event] < depth) {
        res[event * depth + indicesVal[event]] = onValue;
      }
    }
    return ops.tensor2d(res, [indices.size, depth], 'int32');
  }

  nonMaxSuppression(
      boxes: Tensor2D, scores: Tensor1D, maxOutputSize: number,
      iouThreshold: number, scoreThreshold: number): Tensor1D {
    this.assertNotComplex(boxes, 'nonMaxSuppression');

    const boxesVals = this.readSync(boxes.dataId) as TypedArray;
    const scoresVals = this.readSync(scores.dataId) as TypedArray;
    return nonMaxSuppressionImpl(
        boxesVals, scoresVals, maxOutputSize, iouThreshold, scoreThreshold);
  }

  fft(x: Tensor2D): Tensor2D {
    return this.fftBatch(x, false);
  }

  ifft(x: Tensor2D): Tensor2D {
    return this.fftBatch(x, true);
  }

  /**
   * Calculate FFT of inner most elements of batch tensor.
   */
  private fftBatch(x: Tensor2D, inverse: boolean): Tensor2D {
    const batch = x.shape[0];
    const innerDim = x.shape[1];
    // Collects real and imaginary values separately.
    const realResult = ops.buffer(x.shape, 'float32');
    const imagResult = ops.buffer(x.shape, 'float32');

    const real = ops.real(x).as2D(batch, innerDim);
    const imag = ops.imag(x).as2D(batch, innerDim);

    for (let b = 0; b < batch; b++) {
      // TODO: Support slice ops for complex type.
      const r = real.slice([b, 0], [1, innerDim]);
      const i = imag.slice([b, 0], [1, innerDim]);
      const input = ops.complex(r, i);
      // Run FFT by batch element.
      const res =
          this.readSync(this.fftImpl(input, inverse).dataId) as Float32Array;
      for (let d = 0; d < innerDim; d++) {
        const c = complex_util.getComplexWithIndex(res, d);
        realResult.values[b * innerDim + d] = c.real;
        imagResult.values[b * innerDim + d] = c.imag;
      }
    }

    const t = ops.complex(realResult.toTensor(), imagResult.toTensor());
    return t.as2D(batch, innerDim);
  }

  private fftImpl(x: Tensor2D, inverse: boolean): Tensor2D {
    const x1D = x.as1D();

    const n = x1D.size;

    if (this.isExponentOf2(n)) {
      let result = this.fftRadix2(x1D, n, inverse).as2D(x.shape[0], x.shape[1]);
      if (inverse) {
        result = ops.complex(
                     ops.real(result).div(scalar(n)),
                     ops.imag(result).div(scalar(n))) as Tensor2D;
      }
      return result;
    } else {
      const data = this.readSync(x.dataId) as TypedArray;
      const rawOutput =
          this.fourierTransformByMatmul(data, n, inverse) as Float32Array;
      const output = complex_util.splitRealAndImagArrays(rawOutput);
      return ops.complex(output.real, output.imag).as2D(x.shape[0], x.shape[1]);
    }
  }

  private isExponentOf2(size: number): boolean {
    return (size & size - 1) === 0;
  }

  // FFT using Cooley-Tukey algorithm on radix 2 dimensional input.
  private fftRadix2(input: Tensor1D, size: number, inverse: boolean): Tensor1D {
    if (size === 1) {
      return input;
    }
    const data = this.readSync(input.dataId) as TypedArray as Float32Array;
    const half = size / 2;
    const evenComplex = complex_util.complexWithEvenIndex(data);
    let evenTensor = ops.complex(evenComplex.real, evenComplex.imag).as1D();
    const oddComplex = complex_util.complexWithOddIndex(data);
    let oddTensor = ops.complex(oddComplex.real, oddComplex.imag).as1D();

    // Recursive call for half part of original input.
    evenTensor = this.fftRadix2(evenTensor, half, inverse);
    oddTensor = this.fftRadix2(oddTensor, half, inverse);

    const e = complex_util.exponents(size, inverse);
    const exponent = ops.complex(e.real, e.imag).mul(oddTensor);

    const addPart = evenTensor.add(exponent);
    const subPart = evenTensor.sub(exponent);

    const realTensor = ops.real(addPart).concat(ops.real(subPart));
    const imagTensor = ops.imag(addPart).concat(ops.imag(subPart));

    return ops.complex(realTensor, imagTensor).as1D();
  }

  // Calculate fourier transform by multplying sinusoid matrix.
  private fourierTransformByMatmul(
      data: TypedArray, size: number, inverse: boolean): TypedArray {
    const ret = new Float32Array(size * 2);
    // TODO: Use matmul instead once it supports complex64 type.
    for (let r = 0; r < size; r++) {
      let real = 0.0;
      let imag = 0.0;
      for (let c = 0; c < size; c++) {
        const e = complex_util.exponent(r * c, size, inverse);
        const term = complex_util.getComplexWithIndex(data as Float32Array, c);
        real += term.real * e.real - term.imag * e.imag;
        imag += term.real * e.imag + term.imag * e.real;
      }
      if (inverse) {
        real /= size;
        imag /= size;
      }
      complex_util.assignToTypedArray(ret, real, imag, r);
    }
    return ret;
  }

  depthToSpace(x: Tensor4D, blockSize: number, dataFormat: 'NHWC'|'NCHW'):
      Tensor4D {
    util.assert(
        dataFormat === 'NHWC',
        () => `Only NHWC dataFormat supported on CPU for depthToSpace. Got ${
            dataFormat}`);
    util.assert(
        blockSize > 1,
        () =>
            `blockSize should be > 1 for depthToSpace, but was: ${blockSize}`);

    const batchSize = x.shape[0];
    const inputHeight = x.shape[1];
    const inputWidth = x.shape[2];
    const inputDepth = x.shape[3];

    const outputHeight = inputHeight * blockSize;
    const outputWidth = inputWidth * blockSize;
    const outputDepth = inputDepth / (blockSize * blockSize);

    const xValues = this.readSync(x.dataId) as TypedArray;
    const result =
        new Float32Array(batchSize * outputHeight * outputWidth * outputDepth);

    let outputIdx = 0;
    for (let b = 0; b < batchSize; ++b) {
      for (let h = 0; h < outputHeight; ++h) {
        const inH = Math.floor(h / blockSize);
        const offsetH = (h % blockSize);
        for (let w = 0; w < outputWidth; ++w) {
          const inW = Math.floor(w / blockSize);
          const offsetW = (w % blockSize);
          const offsetD = (offsetH * blockSize + offsetW) * outputDepth;
          for (let d = 0; d < outputDepth; ++d) {
            const inD = d + offsetD;
            const inputIdx =
                inD + inputDepth * (inW + inputWidth * (inH + inputHeight * b));
            result[outputIdx++] = xValues[inputIdx];
          }
        }
      }
    }
    return ops.tensor4d(
        result, [batchSize, outputHeight, outputWidth, outputDepth]);
  }

  private broadcastedBinaryOp(
      a: Tensor, b: Tensor, dtype: DataType,
      op: (a: number, b: number) => number): Tensor {
    const newShape =
        broadcast_util.assertAndGetBroadcastShape(a.shape, b.shape);
    const result = ops.buffer(newShape, dtype);
    const aVals = this.readSync(a.dataId) as TypedArray;
    const bVals = this.readSync(b.dataId) as TypedArray;
    const aBroadcastDims = broadcast_util.getBroadcastDims(a.shape, newShape);
    const bBroadcastDims = broadcast_util.getBroadcastDims(b.shape, newShape);

    const resVals = result.values;
    if (aBroadcastDims.length + bBroadcastDims.length === 0) {
      for (let i = 0; i < resVals.length; ++i) {
        resVals[i] = op(aVals[i % aVals.length], bVals[i % bVals.length]);
      }
    } else {
      const aBuf = this.bufferSync(a);
      const bBuf = this.bufferSync(b);
      for (let i = 0; i < resVals.length; ++i) {
        const loc = result.indexToLoc(i);

        const aLoc = loc.slice(-a.rank);
        aBroadcastDims.forEach(d => aLoc[d] = 0);
        const aIndex = aBuf.locToIndex(aLoc);

        const bLoc = loc.slice(-b.rank);
        bBroadcastDims.forEach(d => bLoc[d] = 0);
        const bIndex = bBuf.locToIndex(bLoc);

        resVals[i] = op(aVals[aIndex], bVals[bIndex]);
      }
    }
    return result.toTensor();
  }

  private broadcastedBinaryComplexOp(
      a: Tensor, b: Tensor,
      op:
          (aReal: number, aImag: number, bReal: number,
           bImag: number) => {real: number, imag: number}): Tensor {
    const newShape =
        broadcast_util.assertAndGetBroadcastShape(a.shape, b.shape);
    const realResult = ops.buffer(newShape, 'float32');
    const imagResult = ops.buffer(newShape, 'float32');

    const aVals = this.readSync(a.dataId) as TypedArray;
    const bVals = this.readSync(b.dataId) as TypedArray;
    const aBroadcastDims = broadcast_util.getBroadcastDims(a.shape, newShape);
    const bBroadcastDims = broadcast_util.getBroadcastDims(b.shape, newShape);

    const realVals = realResult.values;
    const imagVals = imagResult.values;

    if (aBroadcastDims.length + bBroadcastDims.length === 0) {
      for (let i = 0; i < realVals.length; i++) {
        const aIdx = i % aVals.length;
        const bIdx = i % bVals.length;

        const result =
            op(aVals[aIdx * 2], aVals[aIdx * 2 + 1], bVals[bIdx * 2],
               bVals[bIdx * 2 + 1]);

        realVals[i] = result.real;
        imagVals[i] = result.imag;
      }
    } else {
      const aRealBuf =
          this.bufferSync(this.data.get(a.dataId).complexTensors.real);
      const bRealBuf =
          this.bufferSync(this.data.get(b.dataId).complexTensors.real);
      for (let i = 0; i < realVals.length; i++) {
        const loc = realResult.indexToLoc(i);

        const aLoc = loc.slice(-a.rank);
        aBroadcastDims.forEach(d => aLoc[d] = 0);
        const aIndex = aRealBuf.locToIndex(aLoc);

        const bLoc = loc.slice(-b.rank);
        bBroadcastDims.forEach(d => bLoc[d] = 0);
        const bIndex = bRealBuf.locToIndex(bLoc);

        const opResult =
            op(aVals[aIndex * 2], aVals[aIndex * 2 + 1], bVals[bIndex * 2],
               bVals[bIndex * 2 + 1]);

        realVals[i] = opResult.real;
        imagVals[i] = opResult.imag;
      }
    }
    return this.complex(realResult.toTensor(), imagResult.toTensor());
  }

  split<T extends Tensor>(x: T, sizeSplits: number[], axis: number): T[] {
    return split(x, sizeSplits, axis);
  }

  dispose() {}

  encodeBase64<T extends StringTensor>(str: StringTensor|Tensor, pad = false):
      T {
    const sVals = this.readSync(str.dataId) as TypedArray;
    return encodeBase64Impl(sVals, str.shape, pad);
  }

  decodeBase64<T extends StringTensor>(str: StringTensor|Tensor): T {
    const sVals = this.readSync(str.dataId) as TypedArray;
    return decodeBase64Impl(sVals, str.shape);
  }

  floatPrecision(): 16|32 {
    return 32;
  }
  /** Returns the smallest representable number.  */
  epsilon(): number {
    return EPSILON_FLOAT32;
  }

  cropAndResize(
      images: Tensor4D,
      boxes: Tensor2D,
      boxIndex: Tensor1D,
      cropSize: [number, number],
      method: string,
      extrapolationValue: number,
  ) {
    const [batch, imageHeight, imageWidth, numChannels] = images.shape;
    const numBoxes = boxes.shape[0];

    const [cropHeight, cropWidth] = cropSize;
    const output = ops.buffer(
        [numBoxes, cropHeight, cropWidth, numChannels], images.dtype);

    const boxVals = this.readSync(boxes.dataId) as TypedArray;
    const boxIndVals = this.readSync(boxIndex.dataId) as TypedArray;
    const imageVals = this.readSync(images.dataId) as TypedArray;

    const inStride = images.strides;   // to calculate flat indexes into image
    const outStride = output.strides;  // to calculate flat indexes into output

    // Reference implementation
    // tslint:disable-next-line:max-line-length
    // https://github.com/tensorflow/tensorflow/blob/master/tensorflow/core/kernels/crop_and_resize_op.cc
    for (let b = 0; b < numBoxes; b++) {
      const startInd = b * 4;
      const y1 = boxVals[startInd];
      const x1 = boxVals[startInd + 1];
      const y2 = boxVals[startInd + 2];
      const x2 = boxVals[startInd + 3];

      const bInd: number = boxIndVals[b];
      if (bInd >= batch) {
        continue;
      }

      const heightScale = (cropHeight > 1) ?
          (y2 - y1) * (imageHeight - 1) / (cropHeight - 1) :
          0;
      const widthScale =
          (cropWidth > 1) ? (x2 - x1) * (imageWidth - 1) / (cropWidth - 1) : 0;

      for (let y = 0; y < cropHeight; y++) {
        const yInd: number = (cropHeight > 1) ?
            y1 * (imageHeight - 1) + y * (heightScale) :
            0.5 * (y1 + y2) * (imageHeight - 1);

        if (yInd < 0 || yInd > imageHeight - 1) {
          for (let x = 0; x < cropWidth; x++) {
            for (let c = 0; c < numChannels; c++) {
              const ind =
                  c + x * outStride[2] + y * outStride[1] + b * outStride[0];
              output.values[ind] = extrapolationValue;
            }
          }
          continue;
        }

        if (method === 'bilinear') {
          const topInd = Math.floor(yInd);
          const bottomInd = Math.ceil(yInd);
          const yLerp = yInd - topInd;

          for (let x = 0; x < cropWidth; x++) {
            const xInd = (cropWidth > 1) ?
                x1 * (imageWidth - 1) + x * widthScale :
                0.5 * (x1 + x2) * (imageWidth - 1);

            if (xInd < 0 || xInd > imageWidth - 1) {
              for (let c = 0; c < numChannels; c++) {
                const ind =
                    c + x * outStride[2] + y * outStride[1] + b * outStride[0];
                output.values[ind] = extrapolationValue;
              }
              continue;
            }

            const leftInd = Math.floor(xInd);
            const rightInd = Math.ceil(xInd);
            const xLerp = xInd - leftInd;

            for (let c = 0; c < numChannels; c++) {
              let ind = c + leftInd * inStride[2] + topInd * inStride[1] +
                  bInd * inStride[0];
              const topLeft = imageVals[ind];

              ind = c + rightInd * inStride[2] + topInd * inStride[1] +
                  bInd * inStride[0];
              const topRight = imageVals[ind];

              ind = c + leftInd * inStride[2] + bottomInd * inStride[1] +
                  bInd * inStride[0];
              const bottomLeft = imageVals[ind];

              ind = c + rightInd * inStride[2] + bottomInd * inStride[1] +
                  bInd * inStride[0];
              const bottomRight = imageVals[ind];

              const top = topLeft + (topRight - topLeft) * xLerp;
              const bottom = bottomLeft + (bottomRight - bottomLeft) * xLerp;

              ind = c + x * outStride[2] + y * outStride[1] + b * outStride[0];
              output.values[ind] = top + ((bottom - top) * yLerp);
            }
          }
        } else {  // method == "nearest"
          for (let x = 0; x < cropWidth; ++x) {
            const xInd = (cropWidth > 1) ?
                x1 * (imageWidth - 1) + x * widthScale :
                0.5 * (x1 + x2) * (imageWidth - 1);

            if (xInd < 0 || xInd > imageWidth - 1) {
              for (let c = 0; c < numChannels; c++) {
                const ind =
                    c + x * outStride[2] + y * outStride[1] + b * outStride[0];
                output.values[ind] = extrapolationValue;
              }
              continue;
            }

            const closestX = Math.round(xInd);
            const closestY = Math.round(yInd);
            for (let c = 0; c < numChannels; c++) {
              const inInd = c + closestX * inStride[2] +
                  closestY * inStride[1] + bInd * inStride[0];
              const outInd =
                  c + x * outStride[2] + y * outStride[1] + b * outStride[0];
              output.values[outInd] = imageVals[inInd];
            }
          }
        }
      }
    }
    return output.toTensor() as Tensor4D;
  }

  sparseToDense<R extends Rank>(
      sparseIndices: Tensor, sparseValues: Tensor, outputShape: ShapeMap[R],
      defaultValue: Scalar): Tensor<R> {
    const {sliceRank, numUpdates, sliceSize, strides, outputSize} =
        scatter_nd_util.calculateShapes(
            sparseValues, sparseIndices, outputShape);
    const sumDupeIndices = false;
    return this.scatter(
        sparseIndices, sparseValues, outputShape, outputSize, sliceSize,
        numUpdates, sliceRank, strides, defaultValue, sumDupeIndices);
  }

  gatherND(x: Tensor, indices: Tensor): Tensor {
    const indicesShape = indices.shape;
    const sliceRank = indicesShape[indicesShape.length - 1];

    const [resultShape, numSlices, sliceSize, strides] =
        gather_nd_util.prepareAndValidate(x, indices);
    if (numSlices === 0) {
      return tensor([], resultShape, x.dtype);
    }

    const buffer = new TensorBuffer([numSlices, sliceSize], x.dtype);
    const indicesData = this.readSync(indices.dataId) as TypedArray;
    const xData = this.readSync(x.dataId) as TypedArray;

    for (let i = 0; i < numSlices; i++) {
      const index = [];
      let flattenIndex = 0;
      for (let j = 0; j < sliceRank; j++) {
        const dim = indicesData[i * sliceRank + j];
        flattenIndex += dim * strides[j];
        index.push(dim);
      }
      if (flattenIndex < 0 || flattenIndex >= x.size / sliceSize) {
        throw new Error(
            `Invalid indices: ${index} does not index into ${x.shape}`);
      }

      for (let k = 0; k < sliceSize; k++) {
        buffer.values[i * sliceSize + k] = xData[flattenIndex * sliceSize + k];
      }
    }
    return buffer.toTensor().reshape(resultShape);
  }

  scatterND<R extends Rank>(
      indices: Tensor, updates: Tensor, shape: ShapeMap[R]): Tensor<R> {
    const {sliceRank, numUpdates, sliceSize, strides, outputSize} =
        scatter_nd_util.calculateShapes(updates, indices, shape);
    const defaultValue = scalar(0);
    const sumDupeIndices = true;
    return this.scatter(
        indices, updates, shape, outputSize, sliceSize, numUpdates, sliceRank,
        strides, defaultValue, sumDupeIndices);
  }

  fill<R extends Rank>(
      shape: ShapeMap[R], value: number|string, dtype?: DataType): Tensor<R> {
    dtype = dtype || inferDtype(value);
    const values = getArrayFromDType(dtype, sizeFromShape(shape)) as TypedArray;
    values.fill(value as number);
    return Tensor.make(shape, {values}, dtype);
  }

  onesLike<R extends Rank>(x: Tensor<R>): Tensor<R> {
    if (x.dtype === 'string') {
      throw new Error('onesLike is not supported for string tensors');
    } else {
      return this.fill(x.shape, 1, x.dtype);
    }
  }

  zerosLike<R extends Rank>(x: Tensor<R>): Tensor<R> {
    const values =
        getArrayFromDType(x.dtype, sizeFromShape(x.shape)) as TypedArray;
    return Tensor.make(x.shape, {values}, x.dtype);
  }

  linspace(start: number, stop: number, num: number): Tensor1D {
    return backend_util.linspaceImpl(start, stop, num);
  }

  private scatter<R extends Rank>(
      indices: Tensor, updates: Tensor, shape: ShapeMap[R], outputSize: number,
      sliceSize: number, numUpdates: number, sliceRank: number,
      strides: number[], defaultValue: Scalar,
      sumDupeIndices: boolean): Tensor<R> {
    const flattenShape = [outputSize / sliceSize, sliceSize];

    const indicesData = this.readSync(indices.dataId) as TypedArray;
    const updatesData = this.readSync(updates.dataId) as TypedArray;

    if (outputSize === 0) {
      return tensor([], shape, updates.dtype);
    }

    const buffer = new TensorBuffer(flattenShape, updates.dtype as 'float32');
    buffer.values.fill((this.readSync(defaultValue.dataId) as TypedArray)[0]);

    for (let i = 0; i < numUpdates; i++) {
      const index = [];
      let flattenIndex = 0;
      for (let j = 0; j < sliceRank; j++) {
        const dim = indicesData[i * sliceRank + j];
        index.push(dim);
        flattenIndex += dim * strides[j];
      }

      if (flattenIndex < 0 || flattenIndex >= outputSize / sliceSize) {
        throw new Error(
            `Invalid indices: ${index} does not index into ${shape}`);
      }

      for (let k = 0; k < sliceSize; k++) {
        if (sumDupeIndices) {
          buffer.values[flattenIndex * sliceSize + k] +=
              updatesData[i * sliceSize + k];
        } else {
          buffer.values[flattenIndex * sliceSize + k] = updates.rank === 0 ?
              updatesData[0] :
              updatesData[i * sliceSize + k];
        }
      }
    }
    return buffer.toTensor().reshape(shape);
  }
}

ENGINE.registerBackend('cpu', () => new MathBackendCPU(), 1 /* priority */);<|MERGE_RESOLUTION|>--- conflicted
+++ resolved
@@ -33,13 +33,8 @@
 import * as scatter_nd_util from '../../ops/scatter_nd_util';
 import * as selu_util from '../../ops/selu_util';
 import {computeFlatOffset, getStridedSlicedInfo, isSliceContinous} from '../../ops/slice_util';
-<<<<<<< HEAD
 import {DataId, Scalar, StringTensor, Tensor, Tensor1D, Tensor2D, Tensor3D, Tensor4D, Tensor5D, TensorBuffer} from '../../tensor';
-import {DataType, DataTypeMap, DataValues, NumericDataType, PixelData, Rank, ShapeMap, TypedArray, upcastType} from '../../types';
-=======
-import {DataId, Scalar, Tensor, Tensor1D, Tensor2D, Tensor3D, Tensor4D, Tensor5D, TensorBuffer} from '../../tensor';
 import {BackendValues, DataType, DataValues, NumericDataType, PixelData, Rank, ShapeMap, TypedArray, upcastType} from '../../types';
->>>>>>> 9234369e
 import * as util from '../../util';
 import {getArrayFromDType, inferDtype, now, sizeFromShape} from '../../util';
 import {BackendTimingInfo, DataStorage, EPSILON_FLOAT32, KernelBackend} from '../backend';
@@ -47,11 +42,8 @@
 import * as complex_util from '../complex_util';
 import {nonMaxSuppressionImpl} from '../non_max_suppression_impl';
 import {split} from '../split_shared';
-<<<<<<< HEAD
 import {decodeBase64Impl, encodeBase64Impl} from '../string_shared';
-=======
 import {tile} from '../tile_impl';
->>>>>>> 9234369e
 import {topkImpl} from '../topk_impl';
 import {whereImpl} from '../where_impl';
 
@@ -89,8 +81,8 @@
   public blockSize = 48;
 
   private data: DataStorage<TensorData<DataType>>;
-  private fromPixels2DContext: CanvasRenderingContext2D
-      | OffscreenCanvasRenderingContext2D;
+  private fromPixels2DContext: CanvasRenderingContext2D|
+      OffscreenCanvasRenderingContext2D;
   private firstUse = true;
 
   constructor() {
@@ -142,12 +134,11 @@
 
     const isPixelData = (pixels as PixelData).data instanceof Uint8Array;
     const isImageData =
-        typeof(ImageData) !== 'undefined' && pixels instanceof ImageData;
-    const isVideo =
-        typeof(HTMLVideoElement) !== 'undefined'
-        && pixels instanceof HTMLVideoElement;
-    const isImage = typeof(HTMLImageElement) !== 'undefined'
-        && pixels instanceof HTMLImageElement;
+        typeof (ImageData) !== 'undefined' && pixels instanceof ImageData;
+    const isVideo = typeof (HTMLVideoElement) !== 'undefined' &&
+        pixels instanceof HTMLVideoElement;
+    const isImage = typeof (HTMLImageElement) !== 'undefined' &&
+        pixels instanceof HTMLImageElement;
 
     let vals: Uint8ClampedArray|Uint8Array;
     // tslint:disable-next-line:no-any
@@ -3205,12 +3196,12 @@
 
   encodeBase64<T extends StringTensor>(str: StringTensor|Tensor, pad = false):
       T {
-    const sVals = this.readSync(str.dataId) as TypedArray;
+    const sVals = this.readSync(str.dataId) as Uint8Array[];
     return encodeBase64Impl(sVals, str.shape, pad);
   }
 
   decodeBase64<T extends StringTensor>(str: StringTensor|Tensor): T {
-    const sVals = this.readSync(str.dataId) as TypedArray;
+    const sVals = this.readSync(str.dataId) as Uint8Array[];
     return decodeBase64Impl(sVals, str.shape);
   }
 
